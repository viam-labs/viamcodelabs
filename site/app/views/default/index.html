<!--
@license
Copyright (c) 2016 The Polymer Project Authors. All rights reserved.
This code may only be used under the BSD style license found at http://polymer.github.io/LICENSE.txt
The complete set of authors may be found at http://polymer.github.io/AUTHORS.txt
The complete set of contributors may be found at http://polymer.github.io/CONTRIBUTORS.txt
Code distributed by Google as part of the polymer project is also
subject to an additional IP rights grant found at http://polymer.github.io/PATENTS.txt
-->

<!doctype html>
<html lang="en">
<head>
  <meta charset="utf-8">
  <meta name="description" content="{{view.description}}">
  <meta name="viewport" content="width=device-width, initial-scale=1.0">
  <meta name="generator" content="{{view.title}}">
  <meta name="application-name" content="{{view.title}}">
  <link rel="canonical" href="{{canonicalViewUrl(view)}}" />
  <link rel="preconnect" href="https://www.google-analytics.com" />

  <script>
    window.ga=window.ga||function(){(ga.q=ga.q||[]).push(arguments)};ga.l=+new Date;
    ga('create', '{{ga}}', 'auto');
    ga('send', 'pageview');
    {% if view.ga %}
    ga('create', '{{view.ga}}', 'auto', { name: 'view' });
    ga('view.send', 'pageview');
    {% endif %}
  </script>
  <script async src='https://www.google-analytics.com/analytics.js'></script>

  <title>{{view.title}}</title>

  <link rel="stylesheet" href="/styles/main.css">

  {% if view.customStyle %}
    <link rel="stylesheet" href="{{view.customStyle}}">
  {%- endif %}

  <link rel="import" href="/elements/elements.html">

  <style is="custom-style">
    :root {
      --paper-tabs-selection-bar-color: currentcolor;
      --paper-input-container-underline: {
        display: none;
      };
      --paper-input-container-underline-focus: {
        display: none;
      };
    }

    .dropdown-filter {
      --paper-input-container: {
        padding: 8px;
      }
    }
  </style>

  <meta name="apple-mobile-web-app-capable" content="yes">
  <meta name="apple-mobile-web-app-status-bar-style" content="#455a64">
  <meta name="apple-mobile-web-app-title" content="{{view.title}}">
  <link rel="apple-touch-icon" sizes="180x180" href="/images/favicons/apple-touch-icon.png">
  <link rel="icon" type="image/png" sizes="32x32" href="/images/favicons/favicon-32x32.png">
  <link rel="icon" type="image/png" sizes="194x194" href="/images/favicons/favicon-194x194.png">
  <link rel="icon" type="image/png" sizes="192x192" href="/images/favicons/android-chrome-192x192.png">
  <link rel="icon" type="image/png" sizes="16x16" href="/images/favicons/favicon-16x16.png">
  <link rel="manifest" href="site.webmanifest">
  <link rel="mask-icon" href="/images/favicons/safari-pinned-tab.svg" color="#455a64">
  <meta name="msapplication-TileColor" content="#455a64">
  <meta name="msapplication-TileImage" content="/images/favicons/mstile-144x144.png">
  <meta name="theme-color" content="#455a64">

  <meta name="og:type" property="og:type" content="website" />
  <meta name="og:title" property="og:title" content="{{view.title}}" />
  <meta name="og:description" property="og:description" content="{{view.description}}" />
  <meta name="og:url" property="og:url" content="{{canonicalViewUrl(view)}}" />
  <meta name="og:site_name" property="og:site_name" content="Snowflake Guides" />
  <meta name="og:determiner" property="og:determiner" content="" />
  <meta name="og:locale" property="og:locale" content="en_US" />
  <meta name="og:image" property="og:image" content="/images/og-image.png" />
  <meta name="og:image:url" property="og:image:url" content="/images/og-image.png" />
  <meta name="og:image:type" property="og:image:type" content="image/png" />
  <meta name="og:image:width" property="og:image:width" content="1200" />
  <meta name="og:image:height" property="og:image:height" content="1200" />
  <meta name="og:image:alt" property="og:image:alt" content="Snowflake Guides" />

  <meta name="twitter:card" property="twitter:card" content="summary_large_image" />
  <meta name="twitter:title" property="twitter:title" content="{{view.title}}" />
  <meta name="twitter:description" property="twitter:description" content="{{view.description}}" />
  <meta name="twitter:image" property="twitter:image" content="/images/og-image.png" />
  <meta name="twitter:url" property="twitter:url" content="{{canonicalViewUrl(view)}}" />
</head>

<body id="app" is="body-bind" class="loading fullbleed {% if view.id != 'default' -%}view{%- endif -%}">
  <paper-header-panel id="main" mode="standard" main>
    {% raw %}
    <div id="mainToolbar" class="paper-header">
      <div class="site-width layout horizontal">
        <a href="/">
          <img src="/images/snowflake-logo-blue.svg" class="logo-devs" alt="Snowflake Logo">
        </a>
        <div id="searchbar">
          <paper-input-container no-label-float>
            <paper-icon-button prefix icon="search"></paper-icon-button>
            <label>Search</label>
            <input is="iron-input" bind-value="{{searchVal}}" on-keydown="onSearchKeyDown">
          </paper-input-container>
        </div>
      </div>
    </div>
    {% endraw %}

    {# Event pages force down attribute. On homepage, it's applied dynamically. #}
    <header id="banner" {% if view.id != 'default' -%}down{%- else %}down$="[[_toBoolean(selectedFilter)]]"{%- endif %}>
      <div class="site-width">
        {% if view.id == 'default' %}
        <h2 class="banner-title">Getting Started with Snowflake</h2>
        <div class="banner-description"
             data-filter-selected$="{% raw %}[[_toBoolean(selectedFilter)]]{% endraw %}">
          <p class="banner-info">
            Follow along with our tutorials to get you up and running with the Snowflake Data Cloud.
            <br>
            <a href="https://github.com/Snowflake-Labs/devlabs" target="_blank">Snowflake Guides on GitHub</a> 
            <a href="https://www.snowflake.com/virtual-hands-on-lab/?topic=data-applications?utm_source=snowflake&utm_medium=referral&utm_campaign=-vhol-snowflake-guides" target="_blank">Virtual Hands-on Labs</a>
            <a href="https://trial.snowflake.com" target="_blank">Free Trial</a>
          </p>
        {%- else -%}
          <div class="banner-description">
            <img id="logo" src="{{view.logoUrl}}" alt="Event logo">
            <div class="banner-meta">
              <h3>{{view.title}}</h3>
              {% if view.description -%}
                <p>{{view.description}}</p>
              {%- endif %}
            </div>
        {%- endif %}
          </div>
      </div>
    </header>

    <main>
      <div id="filters" class="site-width layout horizontal center justified">
        <div id="sortby">
          <paper-tabs selected="0" noink on-iron-activate="sortBy">
            <paper-tab>A-Z</paper-tab>
            <paper-tab>Recent</paper-tab>
            <paper-tab>Duration</paper-tab>
          </paper-tabs>
        </div>

<<<<<<< HEAD
        <!-- {% if view.id == 'default' %}
=======
        {% if view.id == 'default' && views|length > 1 %}
>>>>>>> 5169ec9d
        <paper-dropdown-menu
          label="Choose an event"
          class="dropdown-filter"
          no-label-float
          noink no-animations
        >
          <paper-listbox
            id="eventList"
            slot="dropdown-content"
            class="dropdown-content"
          >
            {%- for view in views -%}
              {%- if view.id != 'default' && !view.hidden -%}
                <a href="/{{view.url}}/" tabindex="-1">
                  <paper-item>{{view.title}}</paper-item>
                </a>
              {%- endif -%}
            {%- endfor %}
          </paper-listbox>
        </paper-dropdown-menu>
        {% endif %} -->

        {%- if showcats -%}
        <paper-dropdown-menu
          label="Filter by category"
          class="dropdown-filter"
          no-label-float
          noink no-animations
        >
          <paper-listbox
            id="categorylist"
            slot="dropdown-content"
            class="dropdown-content"
            on-iron-activate="onCategoryActivate"
            attr-for-selected="filter"
          >
              {% for category in categories -%}
                {%- if categoryHasShowableCodelabs(category, codelabs) -%}
                  <paper-item filter="{{category}}">{{category}}</paper-item>
                {%- endif -%}
              {%- endfor %}
          </paper-listbox>
        </paper-dropdown-menu>
        {%- endif -%}
      </div>

      <card-sorter id="cards" class="site-width">
        {% for codelab in codelabs -%}

          {# Only filter hidden codelabs from the default view.
             All other views are explicitly opt-in via metadata. #}
          {% if codelab.status.indexOf('hidden') === -1 || view.id !== 'default' %}
            {% set cat = levelledCategory(codelab, view.catLevel) %}
            <a href="{{codelabUrl(view, codelab)}}" on-tap="navigate"
               class="codelab-card category-{{categoryClass(codelab, cat.level)}}"
               data-category="{{codelab.category}}"
               data-title="{{codelab.title}}"
               data-duration="{{codelab.duration}}"
               data-updated="{{codelab.updated}}"
               data-tags="{{codelab.tags}}"
               data-pin="{{codelabPin(view, codelab)}}">
              {%- if codelabPin(view, codelab) -%}
                <div class="card-pin"></div>
              {%- endif -%}
              <div class="description">{{codelab.title}}</div>
              <div class="card-duration">
                <span>{%- if codelab.duration -%}{{codelab.duration}} min {%- endif -%}</span>
                <span>{%- if codelab.updated -%}Updated {{codePrettyDate(codelab.updated)}}{%- endif -%}</span>
              </div>
              <div class="card-footer">
                <div class="category-icon {{categoryClass(codelab, cat.level)}}-icon"></div>
                <paper-button class="{{categoryClass(codelab, cat.level)}}-bg">Start</paper-button>
              </div>
            </a>
          {%- endif %}
        {%- endfor %}
      </card-sorter>

      <div id="loading-placeholder" class="site-width">
        Loading guides, please wait...
      </div>
    </main>

    <footer id="footer">
      <div class="footer-wrapper site-width">
        <div class="link-list">
          <img class="" data-src="https://1amiydhcmj36tz3733v94f15-wpengine.netdna-ssl.com/wp-content/themes/snowflake/assets/img/logo-white.svg" alt="Snowflake Inc." src="https://1amiydhcmj36tz3733v94f15-wpengine.netdna-ssl.com/wp-content/themes/snowflake/assets/img/logo-white.svg">
          </div>
        <div class="link-list">
          <label>Platform</label>
          <ul>
            <li><a href="https://www.snowflake.com/cloud-data-platform/">Cloud Data Platform</a></li>
            <li><a href="https://www.snowflake.com/product/architecture/">Architecture</a></li>
            <li><a href="https://www.snowflake.com/pricing/">Pricing</a></li>
            <li><a href="https://www.snowflake.com/data-marketplace/">Data Marketplace</a></li>
          </ul>
        </div>
        <div class="link-list">
          <label>Connect</label>
          <ul>
            <li><a href="https://community.snowflake.com/s/">Community</a></li>
            <li><a href="https://developers.snowflake.com/">Developers</a></li>
            <li><a href="https://medium.com/snowflake">Blog</a></li>
          </ul>
        </div>
        <div class="link-list">
          <label>Resources</label>
          <ul>
            <li><a href="https://resources.snowflake.com/">Resource Library</a></li>
            <li><a href="https://www.snowflake.com/about/webinars/">Webinars</a></li>
            <li><a href="https://docs.snowflake.com/">Documentation</a></li>
            <li><a href="https://www.snowflake.com/legal/">Legal</a></li>
          </ul>
        </div>
      </div>
    </footer>

    <div class="footerbar">
      <div class="site-width layout horizontal center justified">
        <span>
          <a href="https://www.snowflake.com/terms-of-service/">Terms</a>
          &nbsp; | &nbsp;
          <a href="https://www.snowflake.com/privacy-policy/">Privacy</a>
        </span>
      </div>
    </div>

  </paper-header-panel>

  <!-- build:js /scripts/main.js -->
  <script src="bower_components/url-search-params-polyfill/build/url-search-params.js"></script>
  <script src="scripts/app.js"></script>
  <!-- endbuild-->
</body>
</html><|MERGE_RESOLUTION|>--- conflicted
+++ resolved
@@ -150,11 +150,7 @@
           </paper-tabs>
         </div>
 
-<<<<<<< HEAD
-        <!-- {% if view.id == 'default' %}
-=======
         {% if view.id == 'default' && views|length > 1 %}
->>>>>>> 5169ec9d
         <paper-dropdown-menu
           label="Choose an event"
           class="dropdown-filter"
