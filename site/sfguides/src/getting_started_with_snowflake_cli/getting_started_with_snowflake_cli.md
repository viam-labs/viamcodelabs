--- conflicted
+++ resolved
@@ -12,13 +12,9 @@
 ## Overview 
 Duration: 2
 
-<<<<<<< HEAD
+
 Snowflake CLI is a command-line interface designed for developers building apps on Snowflake. Using Snowflake CLI, you can manage a Snowflake Native App, Snowpark functions, stored procedures, Snowpark Container Services, and much more. This guide will show you how to configure and efficiently use Snowflake CLI.
-=======
-Snowflake CLI is an open-source command-line interface designed for developer-centric workloads in addition to SQL operations. It is a flexible and extensible tool that can accommodate modern development practices and technologies.
-
-With Snowflake CLI, developers can create, manage, update, and view apps running on Snowflake across workloads such as Streamlit, the Snowflake Native App Framework, Snowflake Container Services, and Snowpark. It supports a range of Snowflake features, including user-defined functions, stored procedures, Streamlit, and SQL execution.
->>>>>>> 39716687
+
 
 
 ### Prerequisites
