author: Adrian Lee, George Yates
id: data_engineering_with_apache_airflow
summary: This guide shows you how to build a Data Pipeline with Apache Airflow that manages DBT model transformations and conducts data analysis with Snowpark, all in a single DAG
categories: data-engineering,architecture-patterns,partner-integrations
environments: web
status: Published 
feedback link: https://github.com/Snowflake-Labs/sfguides/issues
tags: Getting Started, Data Engineering, dbt, Airflow, Snowpark

# Data Engineering with Apache Airflow, Snowflake, Snowpark, dbt & Cosmos
<!-- ------------------------ -->
## Overview 
Duration: 5

![architecture](assets/data_engineering_with_apache_airflow_0_overall_architecture.png)

Numerous business are looking at modern data strategy built on platforms that could support agility, growth and operational efficiency. Snowflake is Data Cloud, a future proof solution that can simplify data pipelines for all your businesses so you can focus on your data and analytics instead of infrastructure management and maintenance.

Apache Airflow is an open-source workflow management platform that can be used to author and manage data pipelines. Airflow uses workflows made of directed acyclic graphs (DAGs) of tasks. The [Astro CLI](https://docs.astronomer.io/astro/cli/overview) is a command line interface for Airflow developed by Astronomer. It's the easiest way to get started with running Apache Airflow locally

[dbt](https://www.getdbt.com/) is a modern data engineering framework maintained by [dbt Labs](https://www.getdbt.com/) that is becoming very popular in modern data architectures, leveraging cloud data platforms like Snowflake. [dbt CLI](https://docs.getdbt.com/dbt-cli/cli-overview) is the command line interface for running dbt projects. The CLI is free to use and open source.

[cosmos](https://astronomer.github.io/astronomer-cosmos/index.html) is an Open-Source project that enables you to run your dbt Core projects as Apache Airflow DAGs and Task Groups with a few lines of code.

Snowflake's [Snowpark](https://www.snowflake.com/en/data-cloud/snowpark/) is a developer experience feature introduced by Snowflake to allow data engineers, data scientists, and developers to write code in familiar programming languages, such as Python, and execute it directly within the Snowflake Data Cloud. Snowpark provides a set of native libraries that make it easier to build complex data transformations, UDFs (User-Defined Functions), and data pipelines without having to rely heavily on SQL. This not only makes it more approachable for those who aren't SQL experts but also enables leveraging the full power and scalability of Snowflake's platform.

In this virtual hands-on lab, you will follow a step-by-step guide to using Airflow with dbt to create scheduled data transformation jobs. Then, you'll learn how you can make use of this data within Snowpark for further analysis via Python and Pandas transformations. 

Let’s get started. 
### Prerequisites
This guide assumes you have a basic working knowledge of Python, SQL and dbt

### What You’ll Learn 
- how to use an opensource tool like Airflow to create a data scheduler
- how do we write a DAG and upload it onto Airflow
- how to build scalable pipelines using dbt, Airflow and Snowflake
- How to use Snowpark to interact with your Snowflake data using Python

### What You’ll Need 
You will need the following things before beginning:

1. Snowflake
  1. **A Snowflake Account.**
  1. **A Snowflake User created with appropriate permissions.** This user will need permission to create objects in the DEMO_DB database.
  2. **Snowpark Enabled**
1. GitHub
  1. **A GitHub Account.** If you don’t already have a GitHub account you can create one for free. Visit the [Join GitHub](https://github.com/join) page to get started.
1. Integrated Development Environment (IDE)
  1. **Your favorite IDE with Git integration.** If you don’t already have a favorite IDE that integrates with Git I would recommend the great, free, open-source [Visual Studio Code](https://code.visualstudio.com/).
1. Docker Desktop
  1. **Docker Desktop on your laptop.**  We will be running Airflow as a container. Please install Docker Desktop on your desired OS by following the [Docker setup instructions](https://docs.docker.com/desktop/).
1. OpenAI API key
  1. **Optional Step to Enable Chatbot Functionality**

1. Astro CLI
  1. **The Astro CLI Installed.** We will be using the Astro CLI to create our Airflow environments. Please install the Astro CLI on your desired OS by following the [Astro CLI setup instructions](https://docs.astronomer.io/astro/cli/install-cli)

### What You’ll Build 
- A simple working Airflow pipeline with dbt and Snowflake
- A slightly more complex Airflow pipeline that incorporates Snowpark to analyze your data with Python 

<!-- ------------------------ -->
## Set up of environment
Duration: 2

First, let us create a folder by running the command below

```
mkdir dbt_airflow && cd dbt_airflow
```

Next, we will use the Astro CLI to create a new Astro project by running the following command. An Astro project contains the set of files necessary to run Airflow, including dedicated folders for your DAG files, plugins, and dependencies.

```bash
astro dev init
```

Now, navigate into the DAG's folder that the Astro CLI created, and create a new folder called dbt by running the following command. 

```bash
mkdir dbt && cd dbt
```

Next, run the following command to install dbt and create all the necessary folders for your project. It will prompt you for a name for your project, enter 'cosmosproject'. 

```bash
dbt init
```


Your tree repository should look like this

![Folderstructure](assets/data_engineering_with_apache_airflow_dbt_folder_structure.png)

<!-- ------------------------ -->
## Setting up our dbt Project
Duration: 6

Now that we have gotten our repo up, it is time to configure and set up our dbt project. 

Before we begin, let's take some time to understand what we are going to do for our dbt project.

As can be seen in the diagram below, we have 3 csv files ```bookings_1```, ```bookings_2``` and ```customers ```. We are going to seed these csv files into Snowflake as tables. This will be detailed later.

Following this, we are going to use dbt to merge ```bookings_1``` and ```bookings_2``` tables into ```combined_bookings```. Then, we are going to join the ```combined_bookings``` and ```customer``` table on customer_id to form the ```prepped_data``` table. 

Finally, we are going to perform our analysis and transformation on the ```prepped_data``` by creating 2 views.  

1) ```hotel_count_by_day.sql```: This will create a hotel_count_by_day view in the ANALYSIS schema in which we will count the number of hotel bookings by day.

2) ```thirty_day_avg_cost.sql```: This will create a thirty_day_avg_cost view in the ANALYSIS schema in which we will do a average cost of booking for the last 30 days.

![dbt_structure](assets/data_engineering_with_apache_airflow_0_dbt_flow.png)

First, let's go to the Snowflake console and run the script below after replacing the <Password> field with your password of choice. What this does is create a dbt_user and a dbt_dev_role and after which we set up a database for dbt_user. 

```sql
USE ROLE SECURITYADMIN;

CREATE OR REPLACE ROLE dbt_DEV_ROLE COMMENT='dbt_DEV_ROLE';
GRANT ROLE dbt_DEV_ROLE TO ROLE SYSADMIN;

CREATE OR REPLACE USER dbt_USER PASSWORD='<PASSWORD>'
	DEFAULT_ROLE=dbt_DEV_ROLE
	DEFAULT_WAREHOUSE=dbt_WH
	COMMENT='dbt User';
    
GRANT ROLE dbt_DEV_ROLE TO USER dbt_USER;

-- Grant privileges to role
USE ROLE ACCOUNTADMIN;

GRANT CREATE DATABASE ON ACCOUNT TO ROLE dbt_DEV_ROLE;

/*---------------------------------------------------------------------------
Next we will create a virtual warehouse that will be used
---------------------------------------------------------------------------*/
USE ROLE SYSADMIN;

--Create Warehouse for dbt work
CREATE OR REPLACE WAREHOUSE dbt_DEV_WH
  WITH WAREHOUSE_SIZE = 'XSMALL'
  AUTO_SUSPEND = 120
  AUTO_RESUME = true
  INITIALLY_SUSPENDED = TRUE;

GRANT ALL ON WAREHOUSE dbt_DEV_WH TO ROLE dbt_DEV_ROLE;

```

Let's login with the ```dbt_user``` and create the database ```DEMO_dbt``` by running the command

```sql

CREATE OR REPLACE DATABASE DEMO_dbt

```


Then, in the new ```Demo_dbt``` database, copy and paste the following sql statements to create our ```bookings_1```, ```bookings_2``` and ```customers ``` tables within Snowflake

```sql

CREATE TABLE bookings_1 (
    id INTEGER,
    booking_reference INTEGER,
    hotel STRING,
    booking_date DATE,
    cost INTEGER
);
CREATE TABLE bookings_2 (
    id INTEGER,
    booking_reference INTEGER,
    hotel STRING,
    booking_date DATE,
    cost INTEGER
);
CREATE TABLE customers (
    id INTEGER,
    first_name STRING,
    last_name STRING,
    birthdate DATE,
    membership_no INTEGER
);

```

After you're done, you should have a folder structure that looks like the below: 

![airflow](assets/data_engineering_with_apache_airflow_8_snowflake_successful_seed.png)

Now, let's go back to our project ```cosmosproject``` > ```dbt```that we set up previously.

We will set up a couple configurations for the respective files below. Please note for the ```dbt_project.yml``` you just need to replace the models section

packages.yml (Create in ```cosmosproject``` folder if not already present) 
```yml
packages:
  - package: dbt-labs/dbt_utils
    version: [">=1.0.0", "<2.0.0"]
```

dbt_project.yml
```yml
models:
  my_new_project:
      # Applies to all files under models/example/
      transform:
          schema: transform
          materialized: view
      analysis:
          schema: analysis
          materialized: view
```

Next, we will install the ```dbt-labs/dbt_utils``` that we had placed inside ```packages.yml```. This can be done by running the command ```dbt deps``` from the ```cosmosproject``` folder. 

We will now create a file called ```custom_demo_macros.sql``` under the ```macros``` folder and input the below sql 

```sql
{% macro generate_schema_name(custom_schema_name, node) -%}
    {%- set default_schema = target.schema -%}
    {%- if custom_schema_name is none -%}
        {{ default_schema }}
    {%- else -%}
        {{ custom_schema_name | trim }}
    {%- endif -%}
{%- endmacro %}


{% macro set_query_tag() -%}
  {% set new_query_tag = model.name %} {# always use model name #}
  {% if new_query_tag %}
    {% set original_query_tag = get_current_query_tag() %}
    {{ log("Setting query_tag to '" ~ new_query_tag ~ "'. Will reset to '" ~ original_query_tag ~ "' after materialization.") }}
    {% do run_query("alter session set query_tag = '{}'".format(new_query_tag)) %}
    {{ return(original_query_tag)}}
  {% endif %}
  {{ return(none)}}
{% endmacro %}
```

Now we are done setting up our dbt environment. Your file structure should look like the below screenshot: 

![airflow](assets/data_engineering_with_apache_airflow_3_dbt_environment_structure.png)

<!-- ------------------------ -->
## Creating our CSV data files in dbt
Duration: 10

In this section, we will be prepping our sample csv data files alongside the associated sql models. 

To start, let us first create 3 excel files under the folder ```data``` inside the dbt folder.

bookings_1.csv

```csv
id,booking_reference,hotel,booking_date,cost
1,232323231,Pan Pacific,2021-03-19,100
1,232323232,Fullerton,2021-03-20,200
1,232323233,Fullerton,2021-04-20,300
1,232323234,Jackson Square,2021-03-21,400
1,232323235,Mayflower,2021-06-20,500
1,232323236,Suncity,2021-03-19,600
1,232323237,Fullerton,2021-08-20,700
```

bookings_2.csv

```csv
id,booking_reference,hotel,booking_date,cost
2,332323231,Fullerton,2021-03-19,100
2,332323232,Jackson Square,2021-03-20,300
2,332323233,Suncity,2021-03-20,300
2,332323234,Jackson Square,2021-03-21,300
2,332323235,Fullerton,2021-06-20,300
2,332323236,Suncity,2021-03-19,300
2,332323237,Berkly,2021-05-20,200
```

customers.csv
```csv
id,first_name,last_name,birthdate,membership_no
1,jim,jone,1989-03-19,12334
2,adrian,lee,1990-03-10,12323
```

Our folder structure should be like as below

![airflow](assets/data_engineering_with_apache_airflow_4_csv_files.png)


<!-- ------------------------ -->
## Creating our dbt models in models folder
Duration: 2

Create 2 folders ```analysis``` and ```transform``` in the models folder. Please follow the sections below for analysis and transform respectively. 

### dbt models for transform folder

Inside the ```transform``` folder, we will have 3 SQL files

1) ```combined_bookings.sql```: This will combine the 2 bookings CSV files we had above and create the  ```COMBINED_BOOKINGS``` view in the ```TRANSFORM``` schema. 

combined_bookings.sql
```sql
{{ dbt_utils.union_relations(
    relations=[ref('bookings_1'), ref('bookings_2')]
) }}
```

2) ```customer.sql```: This will create a ```CUSTOMER``` view in the ```TRANSFORM``` schema.

customer.sql
```sql
SELECT ID 
    , FIRST_NAME
    , LAST_NAME
    , birthdate
FROM {{ ref('customers') }}
```

3) ```prepped_data.sql```: This will create a ```PREPPED_DATA``` view in the ```TRANSFORM``` schema in which it will perform an inner join on the ```CUSTOMER``` and ```COMBINED_BOOKINGS``` views from the steps above. 

prepped_data.sql
```sql
SELECT A.ID 
    , FIRST_NAME
    , LAST_NAME
    , birthdate
    , BOOKING_REFERENCE
    , HOTEL
    , BOOKING_DATE
    , COST
FROM {{ref('customer')}}  A
JOIN {{ref('combined_bookings')}} B
on A.ID = B.ID
```

### dbt models for analysis folder

Now let's move on to the ```analysis``` folder. Change to the ```analysis``` folder and create these 2 SQL files

1) ```hotel_count_by_day.sql```: This will create a hotel_count_by_day view in the ```ANALYSIS``` schema in which we will count the number of hotel bookings by day. 

```sql
SELECT
  BOOKING_DATE,
  HOTEL,
  COUNT(ID) as count_bookings
FROM {{ ref('prepped_data') }}
GROUP BY
  BOOKING_DATE,
  HOTEL
```

2) ```thirty_day_avg_cost.sql```: This will create a thirty_day_avg_cost view in the ```ANALYSIS``` schema in which we will do a average cost of booking for the last 30 days. 

```sql
SELECT
  BOOKING_DATE,
  HOTEL,
  COST,
  AVG(COST) OVER (
    ORDER BY BOOKING_DATE ROWS BETWEEN 29 PRECEDING AND CURRENT ROW
  ) as "30_DAY_AVG_COST",
  COST -   AVG(COST) OVER (
    ORDER BY BOOKING_DATE ROWS BETWEEN 29 PRECEDING AND CURRENT ROW
  ) as "DIFF_BTW_ACTUAL_AVG"
FROM {{ ref('prepped_data') }}
```

Your file structure should look like the below screenshot. We have now finished our dbt models and can proceed to working on using Airflow to manage them. 

![airflow](assets/data_engineering_with_apache_airflow_5_dbt_models.png)

<!-- ------------------------ -->
## Preparing our Airflow Environment
Duration: 5

Now going back to your Airflow directory, open up the requirements.txt file that the Astro CLI created. Copy and paste the following text block to install the [Cosmos](https://astronomer.github.io/astronomer-cosmos/index.html) and Snowflake libraries for Airflow. Cosmos will be used to turn each dbt model into a task/task group complete with retries, alerting, etc. 
```
astronomer-cosmos
apache-airflow-providers-snowflake
```

Next, open up the Dockerfile in your Airflow folder and copy and paste the following code block to overwrite your existing Dockerfile. These changes will create a virtual environment for dbt along with the adapter to connect to Snowflake. It’s recommended to use a virtual environment because dbt and Airflow can have conflicting dependencies. 

```
# syntax=quay.io/astronomer/airflow-extensions:latest

FROM quay.io/astronomer/astro-runtime:9.1.0-python-3.9-base

RUN python -m venv dbt_venv && source dbt_venv/bin/activate && pip install --no-cache-dir dbt-snowflake && deactivate
```

<!-- ------------------------ -->
## Building Our dbt DAG
Duration: 5

Now that our Airflow environment is set up, lets create our DAG! Instead of using the conventional DAG definition methods, we'll be using Cosmos' dbtDAG class to create a DAG based on our dbt models. This allows us to turn our dbt projects into Apache Airflow DAGs and Task Groups with a few lines of code. To do so, create a new file in the ```dags``` folder called ```my_cosmos_dag.py``` and copy and paste the following code block into the file. 

```python
from datetime import datetime
import os
from cosmos import DbtDag, ProjectConfig, ProfileConfig, ExecutionConfig
from cosmos.profiles import SnowflakeUserPasswordProfileMapping
from pathlib import Path

dbt_project_path = Path("/usr/local/airflow/dags/dbt/cosmosproject")

profile_config = ProfileConfig(profile_name="default",
                               target_name="dev",
                               profile_mapping=SnowflakeUserPasswordProfileMapping(conn_id="snowflake_default", 
                                                    profile_args={
                                                        "database": "demo_dbt",
                                                        "schema": "public"
                                                        },
                                                    ))


dbt_snowflake_dag = DbtDag(project_config=ProjectConfig(dbt_project_path,),
                    operator_args={"install_deps": True},
                    profile_config=profile_config,
                    execution_config=ExecutionConfig(dbt_executable_path=f"{os.environ['AIRFLOW_HOME']}/dbt_venv/bin/dbt",),
                    schedule_interval="@daily",
                    start_date=datetime(2023, 9, 10),
                    catchup=False,
                    dag_id="dbt_snowflake_dag",)

```
First, we import the various Cosmos libraries

• DbtDag: This is a class that allows you to create an Apache Airflow Directed Acyclic Graph (DAG) for a dbt (Data Build Tool) project. The DAG will execute the dbt project according to the specified configuration.

• ProjectConfig: This class is used to specify the configuration for the dbt project that the DbtDag will execute by pointing it to the path tfor your dbt project.

• ProfileConfig: This class is used to specify the configuration for the database profile that dbt will use when executing the project. This includes the profile name, target name, and any necessary mapping to Airflow connections.

• ExecutionConfig: This class is used to specify any additional configuration for executing the dbt project. We'll be pointing it to the virtual environment we created at `{os.environ['AIRFLOW_HOME']}/dbt_venv/bin/dbt` in our `Dockerfile` to execute in. 

• PostgresUserPasswordProfileMapping and SnowflakeUserPasswordProfileMapping: These classes are used to map Airflow connections to dbt profiles for PostgreSQL and Snowflake databases, respectively. This allows you to manage your database credentials in Airflow and use them in dbt.

After the imports, a ProfileConfig object is created, which is used to define the configuration for the Snowflake connection. The SnowflakeUserPasswordProfileMapping class is used to map the Snowflake connection in Airflow to a dbt profile. The DbtDag object is then created. This object represents an Airflow DAG that will execute a dbt project. It takes several parameters: 

`project_config` specifies the path to the dbt project we created at `/usr/local/airflow/dags/dbt/cosmosproject`
`operator_args` is used to pass arguments to the dbt operator. Here, it's specifying that dependencies should be installed.
`profile_config` is the profile configuration defined earlier, which will be used to execute the dbt models in Snowflake.
`execution_config` specifies the path to our virtual environment to executue our dbt code in. 
`schedule_interval`, `start_date`, `catchup`, and `dag_id` are standard Airflow DAG parameters. You can use any of the standard Airflow DAG parameters in a dbtDAG as well. 


<!-- ------------------------ -->
## Starting Airflow Environment & Adding Connections
Duration: 5

Within your Airflow ```dbt_airflow``` directory, enter the below command to start your Airflow environment 
```bash
astro dev start
```

<<<<<<< HEAD
<!-- ------------------------ -->
=======

Once the Airflow environment is finished creating and the login credentials appear in the terminal window, open up your browser of choice and go to [http://localhost:8080/](http://localhost:8080/) to log into our. The default username  is ```admin``` and password is ```admin```


Now we're going to create a connection to our Snowflake environment for our DAG to use. Open up the conneections page from the Admin drop down menu and click + to create a new connection. Choose Snowflake as the connection type, and `snowflake_default` as the name for the connection. Then, enter your credentials following the example shown below. The only variables you'll need to change to your own are the password, account name, and region. The rest we set already via the dbt user creation script. 

![airflow](assets/data_engineering_with_apache_airflow_9_example_snowflake_conn.png)

<!-- ------------------------ -->
## Activating and running our DAGs

Now it's time to activate our DAG! First, click on the ```cosmos_dag``` to open up its grid and graph view so we can see the DAG that Cosmos created from our dbt project. It should look exactly like the example below if you open up each task group. Notice that each of your dbt models is rendered as its own task group, with each step of the dbt model rendered as a task. It dynamically generates the dependencies between each model based on the data references between them, without us needing to explicitly create them. 

<!-- ------------------------ -->
>>>>>>> 64976123

## Running our docker-compose file for Airflow
Duration: 5



### Running our cosmos_dag!
We will now run our DAG ```cosmos_dag``` to see our dbt models in action! If you click the big blue play button on the top left of the screen, you'll see your tasks start to run your dbt transformations within your Snowflake database. If everything goes smoothly, your Snowflake environment should look like the following screenshot: 

![airflow](assets/data_engineering_with_apache_airflow_15_updated_dbt_dag.png)

Our ```Transform``` and ```Analysis``` views have been created successfully! Open them to see the results of our analysis, and check out the other tables to see how data was transformed using dbt.

<!-- ------------------------ -->
## Incorporating Snowpark

Now that we've gotten our dbt DAG set up, lets extend it by adding Snowpark for some data analysis with Python. To do this, we'll need to change some existing files and add new requirements to our local airflow environment. While we do this, lets stop our Airflow environment by running the following command so we can restart it later with our changes incorporated.

```bash
astro dev stop
```

First, go to your `packages.txt` file in your root directory and add `build-essential` to it, then save. The build-essential package in Linux systems is a reference for all the packages needed to compile a Debian package. We'll be using it to create a Python 3.8 Virtual Environment to run our Snowpark code in, since Snowpark uses Python 3.8, and Airflow only supports Python versions 3.9 and above. 

Next, we'll need to import the Snowpark provider to create our Snowpark task. While in development the provider package is not yet in pypi. For this demo, download the `astro_provider_snowflake-0.0.0-py3-none-any.whl` file from the this [link](https://github.com/astronomer/airflow-snowpark-demo/tree/main/include). Then, copy the downloaded file into your include directory in your `DBT_Airflow` folder. In the future, this will be a part of the base Snowflake provider, but in the meantime you can use this .whl file in any other projects that require it. 

After that, we'll need to add the .whl file to our `requirements.txt`. Copy and paste the following line into your `requirements.txt` file to do so. 

```
/tmp/astro_provider_snowflake-0.0.0-py3-none-any.whl
```

Finally, we'll need to create a `requirements-snowpark.txt` to install some necessary packages into the Python VirtualEnv we'll be creating. To do so, create a file called `requirements-snowpark.txt` in your root Airflow directory and copy and paste the following code block into it:

```
psycopg2-binary
snowflake_snowpark_python[pandas]==1.5.1
virtualenv
/tmp/astro_provider_snowflake-0.0.0-py3-none-any.whl
```
These packages will allow us to interact with Snowpark through the virtual environment we're creating. 

Now that we've got our Snowpark provider present, we'll need to edit our Dockerfile to install it, and spin up the Snowpark Python VirtualEnv. Copy and paste the following code block into your Dockerfile to add the necessary commands.
```
# syntax=quay.io/astronomer/airflow-extensions:latest

FROM quay.io/astronomer/astro-runtime:9.1.0-python-3.9-base

COPY include/astro_provider_snowflake-0.0.0-py3-none-any.whl /tmp

# Create the virtual environment
PYENV 3.8 snowpark requirements-snowpark.txt

# Install packages into the virtual environment
COPY requirements-snowpark.txt /tmp
RUN python3.8 -m pip install -r /tmp/requirements-snowpark.txt


RUN python -m venv dbt_venv && source dbt_venv/bin/activate && pip install --no-cache-dir dbt-snowflake && pip install --no-cache-dir dbt-postgres && deactivate
```

The first line tells Docker to use the Astronomer provided BuildKit that enables us to create virtual environments with the PYENV command. Then we COPY in the `.whl` file and use it to create a Python 3.8 VirtualEnv called snowpark. 

<!-- ------------------------ -->
## Creating a DAG with Cosmos and Snowpark

In order to use Cosmos and Snowpark together, we'll need to use Cosmos's `dbtTaskGroup` with a normal Airflow DAG instead of a `dbtDAG`. The definition for this is almost identical to the `dbtDAG` approach, and allows us to add additional tasks up or downstream of our dbt workflows. Instead of editing our existing DAG, create a new file called `cosmosandsnowflake.py` in your DAG's folder, and copy the following code into it: 

```python
from airflow.operators.dummy_operator import DummyOperator
from astro import sql as aql
from astro.files import File
from astro.sql.table import Table
from cosmos import DbtTaskGroup, ProjectConfig, ProfileConfig, ExecutionConfig
from cosmos.profiles import SnowflakeUserPasswordProfileMapping
from astronomer.providers.snowflake.utils.snowpark_helpers import SnowparkTable
from pathlib import Path

dbt_project_path = Path("/usr/local/airflow/dags/dbt/cosmosproject")
snowflake_objects = {'demo_database': 'DEMO',
                     'demo_schema': 'DEMO',
                     'demo_warehouse': 'COMPUTE_WH',
                     'demo_xcom_stage': 'XCOM_STAGE',
                     'demo_xcom_table': 'XCOM_TABLE',
                     'demo_snowpark_wh': 'SNOWPARK_WH'
}
_SNOWFLAKE_CONN_ID = "snowflake_default"

profile_config = ProfileConfig(
    profile_name="default",
    target_name="dev",
    profile_mapping=SnowflakeUserPasswordProfileMapping(
        conn_id="snowflake_default",
        profile_args={
          "database": "demo_dbt",
            "schema": "public"
        },
    )
)

@dag(default_args={
         "snowflake_conn_id": _SNOWFLAKE_CONN_ID,
         "temp_data_output": "table",
         "temp_data_db": snowflake_objects['demo_database'],
         "temp_data_schema": snowflake_objects['demo_schema'],
         "temp_data_overwrite": True,
         "database": snowflake_objects['demo_database'],
         "schema": snowflake_objects['demo_schema']
         },
    schedule_interval="@daily",
    start_date=datetime(2023, 9, 10),
    catchup=False,
    dag_id="dbt_snowpark",
)
def dbt_snowpark_dag():
    transform_data = DbtTaskGroup(
        group_id="transform_data",
        project_config=ProjectConfig(dbt_project_path),
        profile_config=profile_config,
        execution_config=ExecutionConfig(dbt_executable_path=f"{os.environ['AIRFLOW_HOME']}/dbt_venv/bin/dbt"),
        operator_args={"install_deps": True},
    )

    intermediate = DummyOperator(task_id='intermediate')

    @task.snowpark_virtualenv(python_version='3.8', requirements=['snowflake-ml-python==1.0.9'])
    def findbesthotel(snowflake_objects:dict): 
        
        df = snowpark_session.sql("""
            SELECT *
            FROM DEMO_DBT.PUBLIC.THIRTY_DAY_AVG_COST
        """).to_pandas()
        highest_cost_hotel = df[df['COST'] == df['COST'].max()]['HOTEL']

        highest_cost_hotel_str = str(highest_cost_hotel)
        print(highest_cost_hotel)

        return highest_cost_hotel_str
    

    besthotel = findbesthotel(snowflake_objects)
    transform_data >> intermediate >> besthotel

dbt_snowpark_dag = dbt_snowpark_dag()
```

This DAG adds a new Snowpark task called `findbesthotel`, which means it is executed in a virtual environment with Snowpark and other specified dependencies installed. In this case, we installed the `snowflake-ml-python==1.0.9` package to install pandas and other popular data science packages for data analysis. The `findbesthotel` task connects to a Snowflake database and fetches data from the `THIRTY_DAY_AVG_COST` table in the `PUBLIC` schema of the `DEMO_DBT` database. It then converts this data into a pandas DataFrame and finds the hotel with the highest cost. The name of this hotel is converted to a string, printed, and then returned by the task. All of our dbt transformation set up stays almost identical, aside from changing from using dbtDAG to dbtTaskGroup. 

<!-- ------------------------ -->
## Running our new DAG
Now that we've add Snowpark to our environment and written our DAG, it's time to restart our Airflow environment and run it! Restart your Airflow environment with the following terminal command

```bash
astro dev start
```

Login to the Airflow UI the same way as before, and you should see a new dag called `dbt_snowpark`. Since we already set up our Snowflake connection before, we can just run this new DAG immediately by clicking its blue play button. Then, click on the DAG and open up its graph view to watch it run. It should look like the example below:

![snowparkdag](assets/data_engineering_with_apache_airflow_13_snowpark_dag_view.png)


After the DAG has finished running, select the `findbesthotel` and open its log file. If all has gone well, you'll see the most expensive hotel to stay at printed out for your convenience! 

![airflow](assets/data_engineering_with_apache_airflow_14_log_view.png)

### View Streamlit Dashboard
We can now view our analyzed data on a [Streamlit](https://streamlit.io/) dashboard. To do this, go to terminal and enter the following bash command to connect into the Airflow webserver container.  

```bash
astro dev bash -w
```

Then, run the following command to start a streamlit application. 
```bash
cd include/streamlit/src
python -m streamlit run ./streamlit_app.py
```

After you've done so, you can view your data dashboard by navigating to http://localhost:8501/ in your browser! If you'd like to enable the ability to ask questions about your data, you'll need to add an OpenAI API key in the .env file and restart your Airflow environment. 

### View Streamlit Dashboard
We can now view our analyzed data on a [Streamlit](https://streamlit.io/) dashboard. To do this, go to terminal and enter the following bash command to connect into the Airflow webserver container.  

```bash
astro dev bash -w
```

Then, run the following command to start a streamlit application. 
```bash
cd include/streamlit/src
python -m streamlit run ./streamlit_app.py
```

After you've done so, you can view your data dashboard by navigating to http://localhost:8501/ in your browser! If you'd like to enable the ability to ask questions about your data, you'll need to add an OpenAI API key in the .env file and restart your Airflow environment. 

<!-- ------------------------ -->
## Conclusion
Duration: 1

Congratulations! You have created your first Apache Airflow DAG with dbt, Cosmos, Snowflake, and Snowpark! We encourage you to continue with your free trial by loading your own sample or production data and by using some of the more advanced capabilities of Airflow and Snowflake not covered in this lab. 

### Additional Resources:
- Join our [dbt community Slack](https://www.getdbt.com/community/) which contains more than 18,000 data practitioners today. We have a dedicated slack channel #db-snowflake to Snowflake related content.
- Quick tutorial on how to write a simple [Airflow DAG](https://airflow.apache.org/docs/apache-airflow/stable/tutorial.html)
- Documentation on how to use Cosmos to render dbt workflows in Airflow [Cosmos](https://astronomer.github.io/astronomer-cosmos/index.html)

### What we've covered:
- How to set up Airflow, dbt & Snowflake
- How to create a dbt DAG using Cosmos to run dbt models using Airflow
<|MERGE_RESOLUTION|>--- conflicted
+++ resolved
@@ -459,24 +459,6 @@
 astro dev start
 ```
 
-<<<<<<< HEAD
-<!-- ------------------------ -->
-=======
-
-Once the Airflow environment is finished creating and the login credentials appear in the terminal window, open up your browser of choice and go to [http://localhost:8080/](http://localhost:8080/) to log into our. The default username  is ```admin``` and password is ```admin```
-
-
-Now we're going to create a connection to our Snowflake environment for our DAG to use. Open up the conneections page from the Admin drop down menu and click + to create a new connection. Choose Snowflake as the connection type, and `snowflake_default` as the name for the connection. Then, enter your credentials following the example shown below. The only variables you'll need to change to your own are the password, account name, and region. The rest we set already via the dbt user creation script. 
-
-![airflow](assets/data_engineering_with_apache_airflow_9_example_snowflake_conn.png)
-
-<!-- ------------------------ -->
-## Activating and running our DAGs
-
-Now it's time to activate our DAG! First, click on the ```cosmos_dag``` to open up its grid and graph view so we can see the DAG that Cosmos created from our dbt project. It should look exactly like the example below if you open up each task group. Notice that each of your dbt models is rendered as its own task group, with each step of the dbt model rendered as a task. It dynamically generates the dependencies between each model based on the data references between them, without us needing to explicitly create them. 
-
-<!-- ------------------------ -->
->>>>>>> 64976123
 
 ## Running our docker-compose file for Airflow
 Duration: 5
