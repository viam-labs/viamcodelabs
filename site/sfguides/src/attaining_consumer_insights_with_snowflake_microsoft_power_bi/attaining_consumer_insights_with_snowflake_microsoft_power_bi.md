summary: In this lab, you’ll learn how to access all relevant data from a single source and turn data into insights through the Microsoft PowerBI integration
id: attaining\_consumer\_insights\_with\_snowflake\_and\_microsoft\_power\_bi
categories: Getting Started
environments: web
status: Published
feedback link: https://github.com/Snowflake-Labs/sfguides/issues
tags: Getting Started, Data Science, Data Engineering

# Attaining Consumer Insights with Snowflake and Microsoft Power BI

## Overview

Duration: 1.5

In this lab, you’ll learn how to access all relevant data from a single source and turn data into insights through the Microsoft PowerBI integration:

Access first party data seamlessly in Snowflake
Leverage the Data Marketplace to query live POS data from 3rd party providers
Set up self-serve analytics via Power BI

### Target Audience

Business Intelligence Architects and developers looking to get the most out of Snowflake and Power BI together.

### What you'll learn

The exercises in this lab will walk you through the steps to:

Create stages, databases, tables, user, role and warehouses
Load data into a database within your Snowflake account
Engineer and model data optimally for BI consumption
Connect to your Snowflake account to Power BI and author reports
Visualize the data and perform basic data analysis
Perform optimization techniques to speed report/dashboard responsiveness

#### Prerequisites:

* Use of the [Snowflake free 30-day trial environment](https://trial.snowflake.com)
* Access to an Azure Account with the ability to launch a Azure Cloud Shell, and create an Azure Storage Container
* Basic knowledge of Power BI and its intended use cases
* Basic knowledge of SQL, database concepts, and objects
* Familiarity with CSV comma-delimited files

## Prepare Your Lab Environment

### Steps to Prepare Your Lab Environment

#### If not yet done, register for a Snowflake free 30-day trial at https://trial.snowflake.com

* The Snowflake Enterprise Edition on Azure West US 2, East US 2 (Washington or Virginia) regions recommended. Or we suggest you select the region which is physically closest to you.
* After registering, you will receive an email with an activation link and your Snowflake account URL. Bookmark this URL for easy, future access. After activation, you will create a user name and password. Write down these credentials.

#### If you do not already have a Azure account please create a new account using this link - [Create Your Azure Free Account](https://azure.microsoft.com/en-us/free/). Make sure you have the permissions to use an Azure Cloud Shell, create an Azure Storage Container and a Azure Shared Access Signature (SAS) Token. Once logged in to your account select an Azure region closest to your Snowflake account, Azure West US 2, East US 2 (Washington or Virginia) regions recommended for this lab.

#### If you don’t already have Power BI Desktop on your lab workstation, please download and install the latest version using the following link: [Power BI Desktop](https://www.microsoft.com/en-us/download/details.aspx?id=58494)

#### If you don’t already have DAX Studio on your lab workstation, please download and install the latest version using the following link: [DAX Studio - The ultimate client tool for working with DAX](https://daxstudio.org/).

#### Download and install the latest version of [Azure Storage Explorer](https://azure.microsoft.com/en-us/features/storage-explorer/) (Optional).

Positive
: \*\*Consider This: \*\*
Resize your browser windows so you can view this lab guide and your web browser side-by-side to more easily follow the lab instructions. If possible, even better is to use a secondary display dedicated to the lab guide. It is also advisable to open a second browser window so you are able to view the Snowflake UI and Azure Portal side by side.

#### Download the Snowflake and Azure script files to your local machine

* Click here: [lab-snowflake-powerbi-load-to-snowflake.sql](https://raw.githubusercontent.com/sfc-gh-ccollier/sfquickstart-samples/main/samples/snowflake-powerbi-retail-vhol/scripts/lab-snowflake-powerbi-load-to-snowflake.sql) and download the file. This file contains pre-written SQL commands and we will use this file later in the lab.
* Click here: [lab-snowflake-powerbi-load-to-azure-blob.sh](https://raw.githubusercontent.com/sfc-gh-ccollier/sfquickstart-samples/main/samples/snowflake-powerbi-retail-vhol/scripts/lab-snowflake-powerbi-load-to-azure-blob.sh) and download the file. This file contains the shell script we will use to copy the lab data files from Github directly to an Azure Storage container and we will use this file later in the lab.

## The Snowflake User Interface

Duration: 8

Negative
: **About the screen captures, sample code, and environment**
Screen captures in this lab depict examples and results that may vary slightly from what you see when you complete the exercises.

### Logging Into the Snowflake User Interface (UI)

Open a browser window and enter the URL of your Snowflake 30-day trial environment that was sent with your registration email.

You should see the login screen below. Enter the username and password used for registration.

![login screen](assets/3UIStory_1.png)

**Close any Welcome Boxes and Tutorials**

You may see welcome and helper boxes appear when you log in for the first time. Also an “Enjoy your free trial...” ribbon at the top of the screen. Minimize and close these boxes.

![welcome messages](assets/3UIStory_2.png)

### Navigating the Snowflake UI

Let’s get you acquainted with Snowflake! This section covers the basic components of the user interface. We will move left to right from the top of the UI.

The navigation bar allows you to switch between the different areas of Snowflake:

![snowflake navbar](assets/3UIStory_3.png)

The **Databases** tab shows information about the databases you have created or have permission to access. You can create, clone, drop, or transfer ownership of databases, as well as load data in the UI. Notice that several databases already exist in your environment. However, we will not be using these in this lab.

![databases tab](assets/3UIStory_4.png)

The **Shares** tab is where data sharing can be configured to easily and securely share Snowflake tables among separate Snowflake accounts or external users, without having to create a copy of the data. We will cover data sharing in Section 10.

![shares tab](assets/3UIStory_5.png)

The **Warehouses** tab is where you set up and manage compute resources known as virtual warehouses to load or query data in Snowflake. A warehouse called COMPUTE\_WH (XL) already exists in your environment.

![warehouses tab](assets/3UIStory_6.png)

The **Worksheets** tab provides an interface for submitting SQL queries, performing DDL and DML operations, and viewing results as your queries or operations complete. The default Worksheet 1 appears when this tab is accessed.

The left pane contains the database objects browser which enables users to explore all databases, schemas, tables, and views accessible by the role selected for a worksheet. The bottom pane displays the results of queries and operations.

The various sections of this page can be resized by adjusting their sliders. If during the lab you need more room in the worksheet, collapse the database objects browser in the left pane. Many of the screenshots in this guide will keep this section closed.

![worksheets tab](assets/3UIStory_7.png)

At the top left of the default worksheet, to the right of the worksheet tab, click on the downward facing arrow and select Load Script. Browse to the lab\_scripts.sql file you downloaded in the previous section and select Open. All of the SQL commands you need to run for the remainder of this lab will now appear on the new worksheet. Do not run any of the SQL commands yet. We will come back to them later in the lab and execute them one at a time.

![worksheets tab navigation](assets/3UIStory_8.png)

Negative
: **Worksheets vs the UI**
Many of the configurations for this lab will be executed via the pre-written SQL within this worksheet to save time. These configurations could also be done via the UI in a less technical manner, but would take more time.

The **History** tab allows you to view the details of all queries executed in the last 14 days from your Snowflake account. Click on a Query ID to drill into it for more information.

![history tab](assets/3UIStory_9.png)

Clicking on your username in the top right of the UI allows you to change your password, roles, and preferences. Snowflake has several system defined roles. You are currently in the default role of `SYSADMIN` and will stay in this role for the majority of the lab.

![user preferences dropdown](assets/3UIStory_10.png)

Negative
: **SYSADMIN**
The `SYSADMIN` (aka System Administrator) role has privileges to create warehouses, databases, and other objects in an account.
In a real-world environment, you would use different roles for the tasks in this lab, and assign roles to your users. We will cover more on Snowflake access control in Section 9 and you can find additional information in the [Snowflake documentation](https://docs.snowflake.net/manuals/user-guide/security-access-control.html).

## Migrating Lab Data to Azure

Duration: 15

This module will walk you through the steps to:

* Create a blob storage account
* Create a container in the storage account
* Generate a SAS token to use as credentials when connecting to the storage account
* Load the lab data files into the storage account from github - via azure shell
* (optional) Connect Azure Storage Explorer to the storage account to browse files


### 4.1 Create a blob storage account

From the Azure Portal, navigate to Storage accounts. There are multiple ways to get there, selecting from the Menu being one of those.
Next we want to select “+ Create” to create a new storage account
![data snippet](assets/image75.png)

For this lab, we will choose the following options when creating the storage account:

* Resource Group: (Create new) snowflake\_powerbi\_lab\_rg
* Storage account name: (must be unique) e.g. ab12345lab
* Region: (US) West US 2
* Performance: Standard
* Redundancy: Locally-redundant storage (LRS)
(other tabs leave as default settings)

![data snippet](assets/image98.png)
![data snippet](assets/image64.png)

Click “Review + create” to accept
![data snippet](assets/image39.png)

Click “Create” to complete the storage account creation.":?il8./
![data snippet](assets/image96.png)
![data snippet](assets/image46.png)

Click “Go to resource” once the storage account creation completes.

### 4.2 Create blob container to house the lab files

Navigate to “**Containers**” within the storage account
![data snippet](assets/image92.png)

Select “+ Container” and create a new lab-data container:
![data snippet](assets/image36.png)

### 4.3 Generate a SAS token for accessing the blob container

From the storage account containers page, click on the “**lab-data**” container
![data snippet](assets/image66.png)

Then select “**Shared access tokens**”
![data snippet](assets/image74.png)

Select **Read; Add; Create; Write; Delete; List** permissions for the SAS token:
![data snippet](assets/image50.png)
![data snippet](assets/image93.png)

Set the “**Expiry**” date to something in the future - e.g. 1 month or 1 year and click “Generate SAS token and URL”

![image53.png](assets/image53.png)

Copy the values from “**Blob SAS token**” and “**Blob SAS URL**” and save them somewhere for use later in this lab

![image45.png](assets/image45.png)

### 4.4 Load Azure Cloud Shell and run script to load files

Click the Azure Cloud Shell icon ![shell icon](assets/image37.png), or select from the drop-down menu: ![shell icon](assets/image101.png)

Choose “**Bash**” for the shell ![Bash](assets/image94.png)

Click “**Create storage**” ![Create Storage](assets/image21.png)

Click “**Upload/Download files**” and upload a copy of the “lab-snowflake-powerbi-load-to-azure-blob.sh” file (found in the github repo) ![Upload](assets/image99.png)


Type “**code lab-snowflake-powerbi-load-to-azure-blob.sh**” to open the file in Visual Studio Code, then replace the \<YOURACCOUNT\> with your blob container name from step 4.2 and replace \<YOURSASTOKEN\> with the SAS token created in step 4.3.  Once the values are updated, save the file and close the editor.  


![Upload](assets/image63.png)

e.g.:

![Upload](assets/image77.png)

To run the script, type “**bash lab-snowflake-powerbi-load-to-azure-blob.sh**” in the Azure Shell and hit Enter. The script will then start copying the lab data files from the Git Repo and into the Azure Storage account. The script will take approximately 1 to 1¼ hours to copy all of the files across, and it will do so without consuming any of your own internet bandwidth.

![Copy](assets/image35.png)

### 4.5 (Optional) Add the blob storage account in Storage Explorer

Azure Storage Explorer is a free tool that lets you manage Azure cloud storage resources from your desktop. You can download and install Azure Storage Explorer from here: [Azure Storage Explorer](https://azure.microsoft.com/en-us/features/storage-explorer/)

Right-click “Storage Accounts” and select “Connect to Azure Storage...”

![Storage Explorer](assets/image30.png)

Select “**Blob container**”

![Blob Container](assets/image3.png)

Select “**Shared access signature URL (SAS)**"

![SAS](assets/image69.png)

Enter the “**Blob SAS URL**” that was generated in 4.3 above. The Display name should default to “lab-data” (unless you changed the container name). Click “Next” and then “Connect” on the next screen.

![SAS](assets/image10.png)

You should now see the files that were loaded into the storage account in 4.4

![File List](assets/image20.png)

![File List](assets/image32.png)

## Preparing to Load Data & Loading Data in Snowflake

**Let’s start by preparing to load the structured data on Customer Churn into Snowflake.**

**This module will walk you through the steps to:**

* Create a virtual warehouse
* Create a role and user
* Granting of a role to a user and privileges to a role
* Create a database and tables
* Create external and internal stages
* Create a file format for the data
* Load data into a table and querying the table

- - -

**Getting Data into Snowflake**  

There are many ways to get data into Snowflake from many locations including the COPY command, Snowpipe auto-ingestion, an external connector, or a third-party ETL/ELT product. More information on getting data into Snowflake, see https://docs.snowflake.net/manuals/user-guide-data-load.html

We are using the COPY command and Azure Blob storage for this module in a manual process so you can see and learn from the steps involved. In the real-world, a customer would likely use an automated process or ETL product to make the data loading process fully automated and much easier.

The dataset we are using for this lab was provided through partnership with Drop (https://www.joindrop.com/). The data consists of 1.7bn point of sales transactions and their related dimensional attributes for anonymized stores located in Canada and the United States.

Below is a snippet from one of the Location CSV data files:

![Sample Data](assets/image11.png)

It is in comma-delimited format with no header line. This will come into play later in this module as we configure the Snowflake table which will store this data.

### 5.1 Start using Worksheets and Create a Virtual Warehouse
<br>
At the top of the Snowflake UI, click the Worksheets tab. You should see the worksheet with all the SQL we loaded in a prior step.

![Worksheets](assets/image91.png)

Before we start using SQL in Worksheets we will turn on Code Highlight by clicking on the 3 dots on the top right hand corner of the worksheet, and then clicking on Turn on Code Highlight. This will make it easier to identify the SQL that will be executed.

![Worksheets](assets/image88.png)

To execute a SQL command or commands, click or select multiple commands with your mouse. The SQL command(s) will be highlighted in BLUE. You can now either press COMMAND & RETURN on a Mac or CONTROL & ENTER on Windows; or you can click the RUN button towards the top left hand slide of the Worksheet.

![Run](assets/image25.png)

- - -

**Warning**

In this lab, never check the “All Queries” box at the top of the worksheet. We want to run SQL queries one at a time in a specific order; not all at once.

- - -

Next we will briefly switch roles to the ACCOUNTADMIN role primarily to allow us to create a specific role for this workshop. Execute the SQL command shown below.

```
USE ROLE ACCOUNTADMIN;
```

Let’s create two Warehouses called ELT\_WH and POWERBI\_WH and grant all access to SYSADMIN. We create a Warehouse for each workload so there will never be contention between data loading operations, and BI operations.
**Note:** that the Warehouses are configured to auto suspend and resume, this prevents the unnecessary use of credits if a Warehouse is not being used with the convenience that it will automatically resume when needed.

```
CREATE OR REPLACE WAREHOUSE ELT_WH
  WITH WAREHOUSE_SIZE = 'X-SMALL'
  AUTO_SUSPEND = 120
  AUTO_RESUME = true
  INITIALLY_SUSPENDED = TRUE;

GRANT ALL ON WAREHOUSE ELT_WH TO ROLE SYSADMIN;

CREATE OR REPLACE WAREHOUSE POWERBI_WH
  WITH WAREHOUSE_SIZE = 'MEDIUM'
  AUTO_SUSPEND = 120
  AUTO_RESUME = true
  INITIALLY_SUSPENDED = TRUE;

GRANT ALL ON WAREHOUSE POWERBI_WH TO ROLE SYSADMIN;
```

Now we will create a role named POWERBI\_ROLE that will be used to control access to objects in Snowflake. We will also GRANT all privileges on the POWERBI\_WH Warehouse to this role. We will also grant the POWERBI\_ROLE to the SYSADMIN role to allow SYSADMIN to have all the POWERBI\_ROLE privileges.

```
CREATE OR REPLACE ROLE POWERBI_ROLE COMMENT='Power BI Role';
GRANT ALL ON WAREHOUSE POWERBI_WH TO ROLE POWERBI_ROLE;
GRANT ROLE POWERBI_ROLE TO ROLE SYSADMIN;
```

The next step is to create a user that will be used by Power BI desktop in today’s lab to connect to the Snowflake account. Users’ could also use their own accounts, or Single Sign On could be configured so that Azure Active Directory accounts could be used. The user POWERBI will be created and assigned a default role, warehouse and database to establish the default context when connected to the Snowflake account.

Note that the SQL statement has a password “PBISF123”, you can change the password to one that you prefer. Do note the password you use if you do change it as it will be required for the next portion of the lab when Power BIwill connect to Snowflake.

We will also grant the POWERBI\_ROLE to the POWERBI user.

Finally we will switch to the SYSADMIN role for the next steps.

```
CREATE OR REPLACE USER POWERBI PASSWORD='PBISF123' 
    DEFAULT_ROLE=POWERBI_ROLE 
    DEFAULT_WAREHOUSE=POWERBI_WH
    DEFAULT_NAMESPACE=LAB_DW.PUBLIC
    COMMENT='Power BI User';

GRANT ROLE POWERBI_ROLE TO USER POWERBI;
```

### 5.2 Create a Database and Tables

First, as SYSADMIN, let’s create a database called LAB\_DB that will be used for loading the retail sales data. Then assign the usage on the database to the POWERBI\_ROLE. We will also grant all privileges on the default schema, PUBLIC, in the database to the POWERBI\_ROLE.

```
USE ROLE SYSADMIN;

CREATE DATABASE IF NOT EXISTS LAB_DB;

GRANT USAGE ON DATABASE LAB_DB TO ROLE POWERBI_ROLE;
```

Let’s now switch context to the LAB\_DB database and PUBLIC schema. As well as switch to use the ELT\_WH warehouse. The context for executing SQL commands is shown in the top right hand corner of the worksheets.

```
USE LAB_DB.PUBLIC;
USE WAREHOUSE ELT_WH;
```

![Worksheets](assets/image100.png)

Next we will create all of the tables into which we will load retail sales data from our Azure Blob Storage container. For all tables SELECT privileges will be granted to the POWERBI\_ROLE as well.

```
CREATE OR REPLACE TABLE CATEGORY (
	CATEGORY_ID NUMBER(38,0),
	CATEGORY_NAME VARCHAR(50)
);

CREATE OR REPLACE TABLE CHANNELS (
	CHANNEL_ID NUMBER(38,0),
	CHANNEL_NAME VARCHAR(50)
);

CREATE OR REPLACE TABLE DEPARTMENT (
	DEPARTMENT_ID NUMBER(38,0),
	DEPARTMENT_NAME VARCHAR(50)
);

CREATE OR REPLACE TABLE ITEMS (
	ITEM_ID NUMBER(38,0),
	ITEM_NAME VARCHAR(250),
	ITEM_PRICE FLOAT,
	DEPARTMENT_ID NUMBER(38,0),
	CATEGORY_ID NUMBER(38,0),
	TMP_ITEM_ID NUMBER(38,0)
);

CREATE OR REPLACE TABLE SALES_ORDERS (
	SALES_ORDER_ID NUMBER(38,0),
	CHANNEL_CODE NUMBER(38,0),
	CUSTOMER_ID NUMBER(38,0),
	PAYMENT_ID NUMBER(38,0),
	EMPLOYEE_ID NUMBER(38,0),
	LOCATION_ID NUMBER(38,0),
	SALES_DATE TIMESTAMP_NTZ(9),
	TMP_ORDER_ID FLOAT,
	TMP_ORDER_DOW NUMBER(38,0),
	TMP_USER_ID NUMBER(38,0)
);


CREATE OR REPLACE TABLE ITEMS_IN_SALES_ORDERS (
	SALES_ORDER_ID NUMBER(38,0),
	ITEM_ID NUMBER(38,0),
	ORDER_ID NUMBER(38,0),
	PROMOTION_ID NUMBER(38,0),
	QUANTITY FLOAT,
	REORDERED NUMBER(38,0),
	TMP_ORDER_ID FLOAT,
	TMP_PRODUCT_ID NUMBER(38,0)
);

CREATE OR REPLACE TABLE LOCATIONS (
	LOCATION_ID NUMBER(38,0),
	NAME VARCHAR(100),
	GEO2 VARCHAR(250),
	GEO GEOGRAPHY,
	LAT FLOAT,
	LONG FLOAT,
	COUNTRY VARCHAR(200),
	REGION VARCHAR(100),
	MUNICIPALITY VARCHAR(200),
	LONGITUDE FLOAT,
	LATITUDE FLOAT
);

CREATE OR REPLACE TABLE STATES (
	STATE_CODE NUMBER(38,0),
	STATE_NAME VARCHAR(250),
	REGION VARCHAR(250),
	STATE_GEO VARCHAR(16777216)
);


GRANT USAGE ON SCHEMA LAB_DB.PUBLIC TO ROLE POWERBI_ROLE;
GRANT SELECT ON ALL TABLES IN SCHEMA LAB_DB.PUBLIC TO ROLE POWERBI_ROLE;
```

- - -

**Many Options to Run Commands.**
SQL commands can be executed through the UI (limited), via the Worksheets tab, using our SnowSQL command line tool, a SQL editor of your choice via ODBC/JDBC, or through our Python or Spark connectors.

As mentioned earlier, in this lab we will run operations via pre-written SQL in the worksheet (as opposed to using the UI) to save time.

- - -

### 5.3 Create a File Format, an External Stage and Internal Stage

We are working with structured, comma-delimited data that has already been staged (in Module 3.4) in an Azure Blob Storage container. Before we can use this data, we first need to create an External Stage that specifies the location of our external container. We also need to create a File Format for the comma-delimited data.

NOTE - Ideally, to prevent data egress/transfer costs, you would want to select a staging location from the same region that your Snowflake environment is in.

First we will create an External Stage to the Azure Blob Storage container you created in Module 3.4. We will be using a SAS token (Shared Access Signature) to provide secure access to the container.Replace the YOURACCOUNT and YOURSASTOKEN values with the values you generated in 3.3.5. (Best practice is to use a Storage Integration, instead of a SAS Token, when configuring access to Azure Blob Storage. See the Snowflake Docs for more info here: https://docs.snowflake.com/en/user-guide/data-load-azure-config.html)

```
CREATE OR REPLACE STAGE LAB_DATA_STAGE 
url='azure://YOURACCOUNT.blob.core.windows.net/lab-data'
credentials=(azure_sas_token='YOURSASTOKEN');
```

![Worksheets](assets/image81.png)

Next we will create the File Format that will be used. The CSV data does not have a header and we also require the text “NULL” to be treate as a null value.

```
CREATE OR REPLACE FILE FORMAT CSVNOHEADER
    TYPE = 'CSV'
    FIELD_DELIMITER = ','
    SKIP_HEADER = 0
    NULL_IF = ('NULL');
```

Now we will check that we can see the files in the External Stage by running a LIST command..

```
LIST @LAB_DATA_STAGE;
```

Finally let’s load the Retail Sales data from the Azure Blob Storage container into Snowflake.

Then we will load the data using the COPY command, checking results as we go.

```
COPY INTO CATEGORY FROM @LAB_DATA_STAGE/category/ 
FILE_FORMAT = (FORMAT_NAME = CSVNOHEADER);
```

Let’s look at the data by running a SELECT command.

```
SELECT * FROM CATEGORY LIMIT 100;
```

The results are displayed in the frame below the Worksheet.

![Results](assets/image4.png)

We will load and check the rest of the small tables the same way:

```
COPY INTO CHANNELS FROM @LAB_DATA_STAGE/channels/ 
FILE_FORMAT = (FORMAT_NAME = CSVNOHEADER);
SELECT * FROM CHANNELS LIMIT 100;

COPY INTO DEPARTMENT from @LAB_DATA_STAGE/department/ 
FILE_FORMAT = (FORMAT_NAME = CSVNOHEADER);
SELECT * FROM DEPARTMENT LIMIT 100;

COPY INTO ITEMS from @LAB_DATA_STAGE/items/ 
FILE_FORMAT = (FORMAT_NAME = CSVNOHEADER);
SELECT * FROM ITEMS LIMIT 100;

COPY INTO LOCATIONS from @LAB_DATA_STAGE/locations/ 
FILE_FORMAT = (FORMAT_NAME = CSVNOHEADER);
SELECT * FROM LOCATIONS LIMIT 100;

COPY INTO STATES from @LAB_DATA_STAGE/states/ 
FILE_FORMAT = (FORMAT_NAME = CSVNOHEADER);
SELECT * FROM STATES LIMIT 100;
```

We also have two much larger tables to load. Each of the Sales Orders and Sales Orders Items tables have millions or billions of rows, spread across many source files. This time we will try a sample with out X-SMALL warehouse, see how long it takes, and scale the warehouse up larger if we think it will speed up our data load.

```
LIST @LAB_DATA_STAGE/items_in_sales_orders/;
```

As you can see, there are 200 compressed (GZIP) CSV files of around 100MB each containing the Sales Orders Items data:

![gzips](assets/image13.png)

```
COPY INTO ITEMS_IN_SALES_ORDERS from @LAB_DATA_STAGE/items_in_sales_orders/items_in_sales_orders_0_0_0.csv.gz FILE_FORMAT = (FORMAT_NAME = CSVNOHEADER);
```

![gzips](assets/image8.png)

That took \~20 seconds, and \~9 million rows were loaded. There are still another 199 files and it would take approx 10-15 minutes to load the rest using the existing X-SMALL (1-node) warehouse. Instead, we will scale up our warehouse to an X-LARGE (16 nodes) and load the rest of the data in. It should run much faster!

```
ALTER WAREHOUSE ELT_WH SET WAREHOUSE_SIZE = 'X-LARGE';

COPY INTO ITEMS_IN_SALES_ORDERS from   @LAB_DATA_STAGE/items_in_sales_orders/ 
FILE_FORMAT = (FORMAT_NAME = CSVNOHEADER);
```

Loading the rest of the data took \~45 seconds, which is much faster than 10-15 minutes. Lets also load the Sales Order table using this larger warehouse.

```
COPY INTO SALES_ORDERS from @lab_data_stage/sales_orders/ FILE_FORMAT = (FORMAT_NAME = CSVNOHEADER);
```

Now that we have loaded the two large tables, we can scale our warehouse back down to an X-SMALL as we no longer need the larger warehouse.

```
ALTER WAREHOUSE ELT_WH SET WAREHOUSE_SIZE = 'X-SMALL';
```

Let’s also check how many rows are in each of these large tables:

```
SELECT COUNT(*) AS SALES_ORDERS_COUNT FROM SALES_ORDERS;
```

![count](assets/image97.png)

As you can see, we just loaded around 200 million Sales Orders and 1.8 billion Sales Orders Items - and we did it in a couple of minutes.

- - -

**Snowflake Compute vs Other Warehouses**
Many of the warehouse/compute capabilities we just covered, like being able to create, scale up and out, and auto-suspend/resume warehouses are things that are simple in Snowflake and can be done in seconds. Yet for on-premise data warehouses these capabilities are very difficult (or impossible) to do as they require significant physical hardware, over-provisioning of hardware for workload spikes, significant configuration work, and more challenges. Even other cloud data warehouses cannot scale up and out like Snowflake without significantly more configuration work and time.

- - -

**Warning - Watch Your Spend!**
During or after this lab you should *NOT* do the following without good reason or you may burn through your $400 of free credits more quickly than desired:

* Disable auto-suspend. If auto-suspend is disabled, your warehouses will continue to run and consume credits even when not being utilized.
* Use a warehouse size that is excessive given the workload. The larger the warehouse, the more credits are consumed.

- - -

## Modeling Data for Power BI Reports and Dashboards

For this module, we perform data analysis on the data that was loaded in module 4, and get the data in shape to be accessed in Power BI reports.

It is essential to model your data correctly to achieve the best performance from your Power BI Reports and Dashboards. There are many choices that data professionals can make with respect to data modeling for business intelligence (3NF, denormalized, snowflake schema, or star schema). However the best practice for modeling your data for Power Bi is a Star Schema. Additionally, we want to ensure that we are not loading any unneeded data into Power BI to reduce the amount of data that Power BI needs to scan and scan.

### 6.1 Perform Data Profiling

After loading data in Module 4 you should now have 6 dimension tables (Category, Channels, Department, Items, Locations, and States) and 2 fact tables (Items in Sales Orders and Sales Orders). We see that in the Locations dimension table contains a column named GEO which has a Snowflake Geography data type. Since, at the time of this lab, Power BI does not support this data type, we need an easy way to remove it before loading into Power BI. We also notice two Latitude and two Longitude columns.

![count](assets/image82.png)

While scanning the department table, we notice that there is a duplicate subordinate key value for the Frozen Dinner nd Disposable Cups departments

```
SELECT * FROM DEPARTMENT where department_id = 39;
```

We should check to see if there are other departments that are also duplicated by running a query that will allow us to clearly identify any duplicated department\_id values.

```
SELECT 
  DEPARTMENT_ID
  ,COUNT(*) AS REC_COUNT
FROM PUBLIC.DEPARTMENT
GROUP BY 1
ORDER BY 2 DESC;
```

Analyzing the structure of the tables and their relationships, we notice that if we were to load them into Power BI as-is, the model would be presented to Power BI as a Snowflake schema. These are evident in the relationship between Items to the Category and Department tables and the Location to the States table.

![count](assets/image68.png)

```
SELECT REGION FROM STATES;

SELECT REGION FROM LOCATIONS;
```

![count](assets/image33.png)

Lastly we see that the Sales Orders and Items in Sales Orders tables can be consolidated into a single table. If you consider these two tables as you would a sales receipt this makes sense. For example, when you purchase items from your local grocery store, the cashier would probably never present you with two receipts (one for the order itself and the other for a detailed list of the items that you purchased). Everything would appear on a single, consolidated receipt.

### 6.2 Create Views

Since Power BI sees Snowflake Tables and Views the same way, we will use a view to accomplish the task that we identified in through our data profiling exercise.

For the Locations table we need to execute the following query which merges the Locations and States tables and removes the unnecessarily duplicated Lat and Lon columns:

```
CREATE OR REPLACE VIEW PUBLIC.LOCATION_V AS
SELECT
  L.LOCATION_ID,
  L.COUNTRY,
  L.REGION,
  L.MUNICIPALITY,
  S.STATE_NAME,
  S.STATE_GEO,
  L.LONGITUDE,
  L.LATITUDE
FROM LOCATIONS L
    INNER JOIN STATES S ON L.REGION = S.REGION;
```

For the Items table we add the related Department Name and Category Name from their respective tables, and remove Department ID 39 since we know through our data profiling exercise that the data for this specific Department ID is corrupted.

```
CREATE OR REPLACE VIEW PUBLIC.ITEMS_V AS
SELECT 
  ITEM_ID,
  ITEM_NAME,
  ITEM_PRICE,
  CATEGORY_NAME,
  DEPARTMENT_NAME
FROM ITEMS I
    INNER JOIN DEPARTMENT D ON I.DEPARTMENT_ID = D.DEPARTMENT_ID
    INNER JOIN CATEGORY C ON I.CATEGORY_ID = C.CATEGORY_ID
WHERE I.DEPARTMENT_ID != 39;
```

Lastly, we consolidate the Sales Orders and Items In Sales Orders tables (removing any unneeded columns)

```
CREATE OR REPLACE VIEW PUBLIC.SALES_ORDERS_V AS
SELECT
  S.ITEM_ID,
  S.QUANTITY,
  SO.CHANNEL_CODE,
  SO.LOCATION_ID,
  SO.SALES_DATE,
  S.ORDER_ID
FROM ITEMS_IN_SALES_ORDERS S
    INNER JOIN SALES_ORDERS SO ON S.ORDER_ID = SO.SALES_ORDER_ID;
```

### 6.3 Create Aggrigations

In then next module we will discuss aggregations and their purpose for facilitating big data business intelligence workloads in Power BI, but for now let’s create an additional view to summarize the quantity of items purchased from the SALES \_ORDERS\_V view that we created in the last step.

```
CREATE OR REPLACE VIEW PUBLIC.SALES_ORDERS_V_AGG AS
SELECT
  ITEM_ID,
  CHANNEL_CODE AS CHANNEL_ID,
  LOCATION_ID,
  SUM(QUANTITY) TOTAL_QUANTITY
FROM PUBLIC.SALES_ORDERS_V
GROUP BY
  ITEM_ID,
  CHANNEL_CODE,
  LOCATION_ID;
```

## Developing, Optimizing, and Sharing Power BI Content

To improve the performance of your Direct Query model we suggest that you build a composite model that includes Aggregations in Power BI. In this lesson we will walk you through these steps.

### 7.1 Creating the Direct Query Model in Power BI

Open Power BI Desktop.
Click Get data on the splash screen that appears.

![pbisplash](assets/image48.png)

Type snowflake in the textbox located directly below Get Data when the window opens.

![pbigetdata](assets/image49.png)

Select Snowflake and click the Connect button.

![pbigetdata](assets/image84.png)

The **Snowflake** connector page will appear. Enter your **Server, Warehouse** and click **OK**.

![pbigetdata](assets/image55.png)

You must authenticate to your Snowflake server. Select Snowflake in the left navigation	and enter your **User name** and **Password** and click **OK**.

![pbigetdata](assets/image7.png)

The Navigator will open. Expand your database. If you are following along the database name will be LAB\_DB. Then expand PUBLIC. Check the box next to the following items:

* ITEMS\_V
* LOCATION\_V
* SALES\_ORDER
* CHANNELS

![pbigetdata](assets/image71.png)

Click **Load**

On the **Connection settings** windows select the **Direct Query** radio button and click **OK**.

![pbigetdata](assets/image31.png)

The model will begin to load and the Fields list will appear populated with tables. Similar to the image below:

![pbigetdata](assets/image1.png)

1 Click on **View** in the ribbon and click the item labeled **Performance Analyzer**.

![pbigetdata](assets/image58.png)

2 On the Performance Analyzer windows click Start Recording.

![pbigetdata](assets/image78.png)

Expand SALES\_ORDER\_V and check the box next to QUANTITY. That will take several seconds.

![pbigetdata](assets/image60.png)

Expand QUANTITY in the Performance Analyzer window. Note the times.

![pbigetdata](assets/image14.png)

**Open** the Power BI Desktop file named **DirectQuery.pbit**.
When prompted enter your **Server, Warehouse and Database**. Click **OK**.

![pbigetdata](assets/image28.png)

Once the report loads, repeat steps 1-2.
Click on the page labeled **Overview** and note the timings.

![pbigetdata](assets/image47.png)

This will be the baseline used in our model optimization steps.

![pbigetdata](assets/image57.png)

\*\*Please keep this file open, as it will be used in the next module. \*\*

### 7.2 Creating and Configuring the Composite Model in Power BI

In this module we will begin the optimization process by changing the storage model of several tables. This change will improve the performance of the report slightly.
**Modifying Table Storage Modes**

* Open the Power BI Desktop file named DirectQuery.pbit if it is not already opened.
* Repeat step 7.1.16 if needed.
* Click on the Model icon located in the left navigation section of the report.

![pbigetdata](assets/image16.png)

Select the CHANNELS table.

![channelstable](assets/image9.png)

Locate the **Properties** section, which is to the right of the window.

![channelstable](assets/image2.png)

Expand the **Advanced** section.

![channelstable](assets/image44.png)

Click the **Storage mode** drop down and select **Dual** from the list of available choices.

![channelstable](assets/image72.png)

Repeat the 3 steps above for the **ITEMS\_V** and **LOCATION\_V** tables.
Click the **Report** icon located in the navigation section.

Click the **Refresh visuals** button.

![channelstable](assets/image62.png)

Note the speed of the **Select State** and **Select Category** items. Much faster!

![channelstable](assets/image87.png)

**Please keep this file open, as it will be used in the next module.**

### 7.3 Configuring Aggregation in Power BI

In the final section, we will be adding an additional table to the model that will complete the optimization of the report.

* If you closed the file from the previous module, open the **Composite.pbit** file and enter the required information when you are prompted. Refer to step 7.1.16 for additional information.
* Click **Home** in the ribbon.

![channelstable](assets/image73.png)

Click the drop-down arrow below the **Get data** icon located in the **Data** section of the home ribbon.

![channelstable](assets/image80.png)

Select **More** from the list of available choices.

![channelstable](assets/image40.png)

Type **snowflake** in the textbox located directly below **Get Data** when the window opens.

![channelstable](assets/image49.png)

Select **Snowflake** and click the **Connect** button.

![channelstable](assets/image84.png)

The **Snowflake** connector page will appear. Enter your **Server, Warehouse** and click **OK**.

![channelstable](assets/image55.png)

**Note:** This screen may not appear. You must authenticate to your Snowflake server. Select Snowflake in the left navigation	and enter your User name and Password and click OK.

![channelstable](assets/image7.png)

The Navigator will open. Expand your database. If you are following along the database name will be **LAB\_DB**. Then expand **PUBLIC**. Check he box next to **SALES\_ORDERS\_V\_AGG** and click the Load button.

![channelstable](assets/image61.png)

Select the **Import** radio button on the Connection settings window that appears.
![channelstable](assets/image83.png)

Click on the **Model** icon located in the left navigation section.
Ensure that **Home** is selected, locate the Relationships section, and click the Manage Relationships icon and the corresponding window will open.
Click the **New** button.

![channelstable](assets/image86.png)

The **Create Relationship** window will open. Select **ITEMS\_V** in the upper drop-down list and **SALES\_ORDERS\_V\_AGG** in the lower. Power BI should automatically select the **ITEM\_ID** column for both tables. If not, select both. Your window should resemble the following:

![channelstable](assets/image17.png)

Click **OK**.

Repeat the two steps above this time selecting **CHANNELS** and **SALES\_ORDERS\_V\_AGG**. Power BI should automatically select **CHANNEL\_ID** for both tables. If not, do so and click OK and click Close.

Locate the **SALES\_ORDERS\_V\_AGG** and click the **ellipses** that is in the top right corner.

![channelstable](assets/image15.png)

Click it and select **Manage aggregations** from menu that appears.

![channelstable](assets/image67.png)

Click the drop-down in the **TOTAL\_QUANTITY** row and select **Sum** from the list of available choices. In the same row, move to the **DETAIL TABLE** column and select **SALES\_ORDERS\_V** from the drop-down. Finally, move to the **DETAIL COLUMN** column and select **QUANTITY** from the drop-down.
Your window should resemble the following:

![channelstable](assets/image52.png)

Click **Apply all**.
Go back to the report view, enable the **Performance Analyzer**, start recording and refresh the visuals.

**Note:** Most visuals render in less than a second beside the **Items Order by Location**.

![channelstable](assets/image70.png)

Expand that item and inspect the results. There should be a **Direct query** item. This is an indication that the aggregation was not used.
![channelstable](assets/image95.png)

To solve this, we need to identify why the DAX query is not using the Aggregation. To do this, we are going to use DAX Studio. Ensure that you have this installed on your machine.

To launch **DAX Studio**, click **External Tools** in the ribbon and click **DAX Studio**.

![channelstable](assets/image56.png)

Once **DAX Studio** opens, click **Home** in the ribbon. Click **All Queries** located in the Traces section.

![channelstable](assets/image89.png)

Click the **All Queries** tab located at the bottom of the windows.

![channelstable](assets/image38.png)

Go back to Power BI and ensure that the **Performance Analyzer** is recording. Hover over the **Map** visual (**Items Order by Location**). Click the **Analyze this visual** icon. It will be the first in the list of icon in the top right corner.

![channelstable](assets/image24.png)

Back in **DAX Studio**, you will see a new row in the **All Queries** pane.

![channelstable](assets/image59.png)

Double-click the row and the full DAX Query will appear in the DAX window.

![channelstable](assets/image79.png)

Click the **All Queries** icon in the Traces section. This will turn off the trace.

Click the **Server Timing** icon in the Traces section.

![channelstable](assets/image51.png)

Locate the **Query** section and click the **Run** button.

![channelstable](assets/image43.png)


Click the **Server Timings** tab located at the bottom of the windows. You will see the results of the query execution. Click the row that contains \<attemptFailed\> in the Query column. 


![channelstable](assets/image5.png)

With that item select a new window will appear to the right. Click the drop-down arrow located to the left of **Details**. You may need to resize the window to view all the details.

![channelstable](assets/image12.png)

From these details, we can identify why the query didn’t use the aggregation. According to the information provided, our model is missing a mapping to the **LOCATION\_V[LONGITUDE]** column.

There are a few options to fix this. Go to the Model view in Power BI and create a relationship between the **LOCATION\_V** table and the **SALES\_ORDER\_V\_AGG** table.

Rerun the query and DAX studio with Server Timings on. Review, the finds when the execution completes. The results should resemble the following:

![channelstable](assets/image90.png)

If you rerun the report in Power BI, every visual should run quickly. Just like that your report it optimized!

## Summary & Next Steps

This lab was designed as a hands-on introduction to Snowflake and Power BI to simultaneously teach best practices on how to use them together in an effective manner.

We encourage you to continue with your free Snowflake trial by loading in your own sample or production data and by using some of the more advanced capabilities of Snowflake not covered in this lab. There are several ways Snowflake can help you with this:

* At the very top of the UI click on the “Partner Connect” icon to get access to trial/free ETL and BI tools to help you get more data into Snowflake and then analyze it
* Read the “Definitive Guide to Maximizing Your Free Trial” document at:
[https://www.snowflake.com/test-driving-snowflake-the-definitive-guide-to-maximizing-your-free-trial/](https://www.snowflake.com/test-driving-snowflake-the-definitive-guide-to-maximizing-your-free-trial/)
* Attend a Snowflake virtual or in-person event to learn more about our capabilities and how customers use us [https://www.snowflake.com/about/events/](https://www.snowflake.com/about/events/)
* Contact Sales to learn more [https://www.snowflake.com/free-trial-contact-sales/](https://www.snowflake.com/free-trial-contact-sales/)

We also encourage you to continue to explore the capabilities of Power BI. For other Power BI examples visit: [https://docs.aws.amazon.com/sagemaker/latest/dg/howitworks-nbexamples.html](https://docs.aws.amazon.com/sagemaker/latest/dg/howitworks-nbexamples.html)

### Resetting Your Snowflake Environment

* **Resetting your Snowflake environment by running the SQL commands in the Worksheet:**

```
USE ROLE SYSADMIN;
DROP DATABASE IF EXISTS LAB_DB;
USE ROLE ACCOUNTADMIN;
DROP WAREHOUSE IF EXISTS ELT_WH;
DROP WAREHOUSE IF EXISTS POWERBI_WH;
```

* **Resetting Your Azure Environment:**
To avoid incurring charge for the Azure Blob Storage container that was deployed for the lab you will need to remove the services following these steps:
Delete the resource group that was created for the lab
Go to the Azure Portal and select “Resource Groups” from the menu.
<<<<<<< HEAD
Click on the resource group you created for this lab - e.g. “snowflake_powerbi_lab_rg”
=======
Click on the resource group you created for this lab - e.g. “snowflake\_powerbi\_lab\_rg”
>>>>>>> 1e5f6234
Click on “Delete resource group” and type the name in the confirmation box.<|MERGE_RESOLUTION|>--- conflicted
+++ resolved
@@ -1000,9 +1000,6 @@
 To avoid incurring charge for the Azure Blob Storage container that was deployed for the lab you will need to remove the services following these steps:
 Delete the resource group that was created for the lab
 Go to the Azure Portal and select “Resource Groups” from the menu.
-<<<<<<< HEAD
-Click on the resource group you created for this lab - e.g. “snowflake_powerbi_lab_rg”
-=======
+
 Click on the resource group you created for this lab - e.g. “snowflake\_powerbi\_lab\_rg”
->>>>>>> 1e5f6234
 Click on “Delete resource group” and type the name in the confirmation box.