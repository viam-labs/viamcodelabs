summary: In this lab, you’ll learn how to access all relevant data from a single source and turn data into insights through the Microsoft PowerBI integration  
id: attaining\_consumer\_insights\_with\_snowflake\_and\_microsoft\_power\_bi  
categories: Getting Started  
environments: web  
status: Published  
feedback link: https://github.com/Snowflake-Labs/sfguides/issues 
tags: Getting Started, Data Science, Data Engineering  

# Attaining Consumer Insights with Snowflake and Microsoft Power BI

## Overview

Duration: 1.5

In this lab, you’ll learn how to access all relevant data from a single source and turn data into insights through the Microsoft PowerBI integration:

Access first party data seamlessly in Snowflake
Leverage the Data Marketplace to query live POS data from 3rd party providers
Set up self-serve analytics via Power BI

### Target Audience

Business Intelligence Architects and developers looking to get the most out of Snowflake and Power BI together.

### What you'll learn

The exercises in this lab will walk you through the steps to:

Create stages, databases, tables, user, role and warehouses
Load data into a database within your Snowflake account
Engineer and model data optimally for BI consumption
Connect to your Snowflake account to Power BI and author reports
Visualize the data and perform basic data analysis
Perform optimization techniques to speed report/dashboard responsiveness

#### Prerequisites:

* Use of the [Snowflake free 30-day trial environment](https://trial.snowflake.com)
* Access to an Azure Account with the ability to launch a Azure Cloud Shell, and create an Azure Storage Container
* Basic knowledge of Power BI and its intended use cases
* Basic knowledge of SQL, database concepts, and objects
* Familiarity with CSV comma-delimited files

## Prepare Your Lab Environment

### Steps to Prepare Your Lab Environment

#### If not yet done, register for a Snowflake free 30-day trial at https://trial.snowflake.com

* The Snowflake Enterprise Edition on Azure West US 2, East US 2 (Washington or Virginia) regions recommended. Or we suggest you select the region which is physically closest to you.
* After registering, you will receive an email with an activation link and your Snowflake account URL. Bookmark this URL for easy, future access. After activation, you will create a user name and password. Write down these credentials.

#### If you do not already have an Azure account please create a new account using this link - [Create Your Azure Free Account](https://azure.microsoft.com/en-us/free/). Make sure you have the permissions to use an Azure Cloud Shell, create an Azure Storage Container and a Azure Shared Access Signature (SAS) Token. Once logged in to your account select an Azure region closest to your Snowflake account, Azure West US 2, East US 2 (Washington or Virginia) regions recommended for this lab.

#### If you don’t already have Power BI Desktop on your lab workstation, please download and install the latest version using the following link: [Power BI Desktop](https://www.microsoft.com/en-us/download/details.aspx?id=58494)

#### If you don’t already have DAX Studio on your lab workstation, please download and install the latest version using the following link: [DAX Studio - The ultimate client tool for working with DAX](https://daxstudio.org/).

#### Download and install the latest version of [Azure Storage Explorer](https://azure.microsoft.com/en-us/features/storage-explorer/) (Optional).

Positive
: \*\*Consider This: \*\*
Resize your browser windows so you can view this lab guide and your web browser side-by-side to more easily follow the lab instructions. If possible, even better is to use a secondary display dedicated to the lab guide. It is also advisable to open a second browser window so you are able to view the Snowflake UI and Azure Portal side by side.

#### Download the Snowflake and Azure script files to your local machine

* Click here: [lab-snowflake-powerbi-load-to-snowflake.sql](https://raw.githubusercontent.com/sfc-gh-ccollier/sfquickstart-samples/main/samples/snowflake-powerbi-retail-vhol/scripts/lab-snowflake-powerbi-load-to-snowflake.sql) and download the file. This file contains pre-written SQL commands and we will use this file later in the lab.
* Click here: [lab-snowflake-powerbi-load-to-azure-blob.sh](https://raw.githubusercontent.com/sfc-gh-ccollier/sfquickstart-samples/main/samples/snowflake-powerbi-retail-vhol/scripts/lab-snowflake-powerbi-load-to-azure-blob.sh) and download the file. This file contains the shell script we will use to copy the lab data files from Github directly to an Azure Storage container and we will use this file later in the lab.

## The Snowflake User Interface

Duration: 8

Negative
: **About the screen captures, sample code, and environment**
Screen captures in this lab depict examples and results that may vary slightly from what you see when you complete the exercises.

### Logging Into the Snowflake User Interface (UI)

Open a browser window and enter the URL of your Snowflake 30-day trial environment that was sent with your registration email.

You should see the login screen below. Enter the username and password used for registration.

![login screen](assets/3UIStory_1.png)

**Close any Welcome Boxes and Tutorials**

You may see welcome and helper boxes appear when you log in for the first time. Also an “Enjoy your free trial...” ribbon at the top of the screen. Minimize and close these boxes.

![welcome messages](assets/3UIStory_2.png)

### Navigating the Snowflake UI

Let’s get you acquainted with Snowflake! This section covers the basic components of the user interface. We will move left to right from the top of the UI.

The navigation bar allows you to switch between the different areas of Snowflake:

![snowflake navbar](assets/3UIStory_3.png)

The **Databases** tab shows information about the databases you have created or have permission to access. You can create, clone, drop, or transfer ownership of databases, as well as load data in the UI. Notice that several databases already exist in your environment. However, we will not be using these in this lab.

![databases tab](assets/3UIStory_4.png)

The **Shares** tab is where data sharing can be configured to easily and securely share Snowflake tables among separate Snowflake accounts or external users, without having to create a copy of the data. We will cover data sharing in Section 10.

![shares tab](assets/3UIStory_5.png)

The **Warehouses** tab is where you set up and manage compute resources known as virtual warehouses to load or query data in Snowflake. A warehouse called COMPUTE\_WH (XL) already exists in your environment.

![warehouses tab](assets/3UIStory_6.png)

The **Worksheets** tab provides an interface for submitting SQL queries, performing DDL and DML operations, and viewing results as your queries or operations complete. The default Worksheet 1 appears when this tab is accessed.

The left pane contains the database objects browser which enables users to explore all databases, schemas, tables, and views accessible by the role selected for a worksheet. The bottom pane displays the results of queries and operations.

The various sections of this page can be resized by adjusting their sliders. If during the lab you need more room in the worksheet, collapse the database objects browser in the left pane. Many of the screenshots in this guide will keep this section closed.

![worksheets tab](assets/3UIStory_7.png)

At the top left of the default worksheet, to the right of the worksheet tab, click on the downward facing arrow and select Load Script. Browse to the lab\_scripts.sql file you downloaded in the previous section and select Open. All of the SQL commands you need to run for the remainder of this lab will now appear on the new worksheet. Do not run any of the SQL commands yet. We will come back to them later in the lab and execute them one at a time.

![worksheets tab navigation](assets/3UIStory_8.png)

Negative
: **Worksheets vs the UI**
Many of the configurations for this lab will be executed via the pre-written SQL within this worksheet to save time. These configurations could also be done via the UI in a less technical manner, but would take more time.

The **History** tab allows you to view the details of all queries executed in the last 14 days from your Snowflake account. Click on a Query ID to drill into it for more information.

![history tab](assets/3UIStory_9.png)

Clicking on your username in the top right of the UI allows you to change your password, roles, and preferences. Snowflake has several system defined roles. You are currently in the default role of `SYSADMIN` and will stay in this role for the majority of the lab.

![user preferences dropdown](assets/3UIStory_10.png)

Negative
: **SYSADMIN**
The `SYSADMIN` (aka System Administrator) role has privileges to create warehouses, databases, and other objects in an account.
In a real-world environment, you would use different roles for the tasks in this lab, and assign roles to your users. We will cover more on Snowflake access control in Section 9 and you can find additional information in the [Snowflake documentation](https://docs.snowflake.net/manuals/user-guide/security-access-control.html).

## Migrating Lab Data to Azure

Duration: 15

This module will walk you through the steps to:

* Create a blob storage account
* Create a container in the storage account
* Generate a SAS token to use as credentials when connecting to the storage account
* Load the lab data files into the storage account from github - via azure shell
* (optional) Connect Azure Storage Explorer to the storage account to browse files

<<<<<<< HEAD

=======
>>>>>>> 0ab91c4e

### 4.1 Create a blob storage account

From the Azure Portal, navigate to Storage accounts. There are multiple ways to get there, selecting from the Menu being one of those.
Next we want to select “+ Create” to create a new storage account
![data snippet](assets/image75.png)

For this lab, we will choose the following options when creating the storage account:

* Resource Group: (Create new) snowflake\_powerbi\_lab\_rg
* Storage account name: (must be unique) e.g. ab12345lab
* Region: (US) West US 2
* Performance: Standard
* Redundancy: Locally-redundant storage (LRS)
(other tabs leave as default settings)

![data snippet](assets/image98.png)
![data snippet](assets/image64.png)

Click “Review + create” to accept
![data snippet](assets/image39.png)

Click “Create” to complete the storage account creation.":?il8./
![data snippet](assets/image96.png)
![data snippet](assets/image46.png)

Click “Go to resource” once the storage account creation completes.

### 4.2 Create a blob container to house the lab files

Navigate to “**Containers**” within the storage account

![data snippet](assets/image92.png)

Select “+ Container” and create a new lab-data container:

![data snippet](assets/image36.png)

### 4.3 Generate a SAS token for accessing the blob container

From the storage account containers page, click on the “**lab-data**” container

![data snippet](assets/image66.png)

Then select “**Shared access tokens**”
![data snippet](assets/image74.png)

Select **Read; Add; Create; Write; Delete; List** permissions for the SAS token
![data snippet](assets/image50.png)
![data snippet](assets/image93.png)

Set the “**Expiry**” date to something in the future - e.g. 1 month or 1 year and click “**Generate SAS token and URL**”

![image53.png](assets/image53.png)

Copy the values from “**Blob SAS token**” and “**Blob SAS URL**” and save them somewhere for use later in this lab

![image45.png](assets/image45.png)

### 4.4 Load Azure Cloud Shell and run script to load files

Click the Azure Cloud Shell icon ![shell icon](assets/image37.png), or select from the drop-down menu: ![shell icon](assets/image101.png)

Choose “**Bash**” for the shell ![Bash](assets/image94.png)

Click “**Create storage**” ![Create Storage](assets/image21.png)

Click “**Upload/Download files**” and upload a copy of the “lab-snowflake-powerbi-load-to-azure-blob.sh” file (found in the github repo) ![Upload](assets/image99.png)


Type “**code lab-snowflake-powerbi-load-to-azure-blob.sh**” to open the file in Visual Studio Code, then replace the \<YOURACCOUNT\> with your blob container name from step 4.2 and replace  \<YOURSASTOKEN\> with the SAS token created in step 4.3.  Once the values are updated, save the file and close the editor.  


![Upload](assets/image63.png)

e.g.:

![Upload](assets/image77.png)

To run the script, type “**bash lab-snowflake-powerbi-load-to-azure-blob.sh**” in the Azure Shell and hit Enter. The script will then start copying the lab data files from the Git Repo and into the Azure Storage account. The script will take approximately 1 to 1¼ hours to copy all of the files across, and it will do so without consuming any of your own internet bandwidth.

![Copy](assets/image35.png)

### 4.5 (Optional) Add the blob storage account in Storage Explorer

Azure Storage Explorer is a free tool that lets you manage Azure cloud storage resources from your desktop. You can download and install Azure Storage Explorer from here: [Azure Storage Explorer](https://azure.microsoft.com/en-us/features/storage-explorer/)

Right-click “Storage Accounts” and select “Connect to Azure Storage...”

![Storage Explorer](assets/image30.png)

Select “**Blob container**”

![Blob Container](assets/image3.png)

Select “**Shared access signature URL (SAS)**"

![SAS](assets/image69.png)

Enter the “**Blob SAS URL**” that was generated in 4.3 above. The Display name should default to “lab-data” (unless you changed the container name). Click “Next” and then “Connect” on the next screen.

![SAS](assets/image10.png)

You should now see the files that were loaded into the storage account in 4.4

![File List](assets/image20.png)

![File List](assets/image32.png)

## Preparing to Load Data & Loading Data in Snowflake

**Let’s start by preparing to load the structured data on Customer Churn into Snowflake.**

**This module will walk you through the steps to:**

* Create a virtual warehouse
* Create a role and user
* Granting of a role to a user and privileges to a role
* Create a database and tables
* Create external and internal stages
* Create a file format for the data
* Load data into a table and querying the table

- - -

**Getting Data into Snowflake**  

There are many ways to get data into Snowflake from many locations including the COPY command, Snowpipe auto-ingestion, an external connector, or a third-party ETL/ELT product. More information on getting data into Snowflake, see https://docs.snowflake.net/manuals/user-guide-data-load.html

We are using the COPY command and Azure Blob storage for this module in a manual process so you can see and learn from the steps involved. In the real-world, a customer would likely use an automated process or ETL product to make the data loading process fully automated and much easier.

The dataset we are using for this lab was provided through partnership with Drop (https://www.joindrop.com/). The data consists of 1.7bn point of sales transactions and their related dimensional attributes for anonymized stores located in Canada and the United States.

Below is a snippet from one of the Location CSV data files:

![Sample Data](assets/image11.png)

It is in comma-delimited format with no header line. This will come into play later in this module as we configure the Snowflake table which will store this data.

### 5.1 Start using Worksheets and Create a Virtual Warehouse
<br>
At the top of the Snowflake UI, click the Worksheets tab. You should see the worksheet with all the SQL we loaded in a prior step.

![Worksheets](assets/image91.png)

Before we start using SQL in Worksheets we will turn on Code Highlight by clicking on the 3 dots on the top right hand corner of the worksheet, and then clicking on Turn on Code Highlight. This will make it easier to identify the SQL that will be executed.

![Worksheets](assets/image88.png)

To execute a SQL command or commands, click or select multiple commands with your mouse. The SQL command(s) will be highlighted in BLUE. You can now either press COMMAND & RETURN on a Mac or CONTROL & ENTER on Windows; or you can click the RUN button towards the top left hand slide of the Worksheet.

![Run](assets/image25.png)

- - -

**Warning**

In this lab, never check the “All Queries” box at the top of the worksheet. We want to run SQL queries one at a time in a specific order; not all at once.

- - -

Next we will briefly switch roles to the ACCOUNTADMIN role primarily to allow us to create a specific role for this workshop. Execute the SQL command shown below.

```
USE ROLE ACCOUNTADMIN;
```

Let’s create two Warehouses called ELT\_WH and POWERBI\_WH and grant all access to SYSADMIN. We create a Warehouse for each workload so there will never be contention between data loading operations, and BI operations.
**Note:** that the Warehouses are configured to auto suspend and resume, this prevents the unnecessary use of credits if a Warehouse is not being used with the convenience that it will automatically resume when needed.

```
CREATE OR REPLACE WAREHOUSE ELT_WH
  WITH WAREHOUSE_SIZE = 'X-SMALL'
  AUTO_SUSPEND = 120
  AUTO_RESUME = true
  INITIALLY_SUSPENDED = TRUE;

GRANT ALL ON WAREHOUSE ELT_WH TO ROLE SYSADMIN;

CREATE OR REPLACE WAREHOUSE POWERBI_WH
  WITH WAREHOUSE_SIZE = 'MEDIUM'
  AUTO_SUSPEND = 120
  AUTO_RESUME = true
  INITIALLY_SUSPENDED = TRUE;

GRANT ALL ON WAREHOUSE POWERBI_WH TO ROLE SYSADMIN;
```

Now we will create a role named POWERBI\_ROLE that will be used to control access to objects in Snowflake. We will also GRANT all privileges on the POWERBI\_WH Warehouse to this role. We will also grant the POWERBI\_ROLE to the SYSADMIN role to allow SYSADMIN to have all the POWERBI\_ROLE privileges.

```
CREATE OR REPLACE ROLE POWERBI_ROLE COMMENT='Power BI Role';
GRANT ALL ON WAREHOUSE POWERBI_WH TO ROLE POWERBI_ROLE;
GRANT ROLE POWERBI_ROLE TO ROLE SYSADMIN;
```

The next step is to create a user that will be used by Power BI desktop in today’s lab to connect to the Snowflake account. Users’ could also use their own accounts, or Single Sign On could be configured so that Azure Active Directory accounts could be used. The user POWERBI will be created and assigned a default role, warehouse and database to establish the default context when connected to the Snowflake account.

Note that the SQL statement has a password “PBISF123”, you can change the password to one that you prefer. Do note the password you use if you do change it as it will be required for the next portion of the lab when Power BIwill connect to Snowflake.

We will also grant the POWERBI\_ROLE to the POWERBI user.

Finally we will switch to the SYSADMIN role for the next steps.

```
CREATE OR REPLACE USER POWERBI PASSWORD='PBISF123' 
    DEFAULT_ROLE=POWERBI_ROLE 
    DEFAULT_WAREHOUSE=POWERBI_WH
    DEFAULT_NAMESPACE=LAB_DW.PUBLIC
    COMMENT='Power BI User';

GRANT ROLE POWERBI_ROLE TO USER POWERBI;
```

### 5.2 Create a Database and Tables

First, as SYSADMIN, let’s create a database called LAB\_DB that will be used for loading the retail sales data. Then assign the usage on the database to the POWERBI\_ROLE. We will also grant all privileges on the default schema, PUBLIC, in the database to the POWERBI\_ROLE.

```
USE ROLE SYSADMIN;

CREATE DATABASE IF NOT EXISTS LAB_DB;

GRANT USAGE ON DATABASE LAB_DB TO ROLE POWERBI_ROLE;
```

Let’s now switch context to the LAB\_DB database and PUBLIC schema. As well as switch to use the ELT\_WH warehouse. The context for executing SQL commands is shown in the top right hand corner of the worksheets.

```
USE LAB_DB.PUBLIC;
USE WAREHOUSE ELT_WH;
```

![Worksheets](assets/image100.png)

Next we will create all of the tables into which we will load retail sales data from our Azure Blob Storage container. For all tables SELECT privileges will be granted to the POWERBI\_ROLE as well.

```
CREATE OR REPLACE TABLE CATEGORY (
	CATEGORY_ID NUMBER(38,0),
	CATEGORY_NAME VARCHAR(50)
);

CREATE OR REPLACE TABLE CHANNELS (
	CHANNEL_ID NUMBER(38,0),
	CHANNEL_NAME VARCHAR(50)
);

CREATE OR REPLACE TABLE DEPARTMENT (
	DEPARTMENT_ID NUMBER(38,0),
	DEPARTMENT_NAME VARCHAR(50)
);

CREATE OR REPLACE TABLE ITEMS (
	ITEM_ID NUMBER(38,0),
	ITEM_NAME VARCHAR(250),
	ITEM_PRICE FLOAT,
	DEPARTMENT_ID NUMBER(38,0),
	CATEGORY_ID NUMBER(38,0),
	TMP_ITEM_ID NUMBER(38,0)
);

CREATE OR REPLACE TABLE SALES_ORDERS (
	SALES_ORDER_ID NUMBER(38,0),
	CHANNEL_CODE NUMBER(38,0),
	CUSTOMER_ID NUMBER(38,0),
	PAYMENT_ID NUMBER(38,0),
	EMPLOYEE_ID NUMBER(38,0),
	LOCATION_ID NUMBER(38,0),
	SALES_DATE TIMESTAMP_NTZ(9),
	TMP_ORDER_ID FLOAT,
	TMP_ORDER_DOW NUMBER(38,0),
	TMP_USER_ID NUMBER(38,0)
);


CREATE OR REPLACE TABLE ITEMS_IN_SALES_ORDERS (
	SALES_ORDER_ID NUMBER(38,0),
	ITEM_ID NUMBER(38,0),
	ORDER_ID NUMBER(38,0),
	PROMOTION_ID NUMBER(38,0),
	QUANTITY FLOAT,
	REORDERED NUMBER(38,0),
	TMP_ORDER_ID FLOAT,
	TMP_PRODUCT_ID NUMBER(38,0)
);

CREATE OR REPLACE TABLE LOCATIONS (
	LOCATION_ID NUMBER(38,0),
	NAME VARCHAR(100),
	GEO2 VARCHAR(250),
	GEO GEOGRAPHY,
	LAT FLOAT,
	LONG FLOAT,
	COUNTRY VARCHAR(200),
	REGION VARCHAR(100),
	MUNICIPALITY VARCHAR(200),
	LONGITUDE FLOAT,
	LATITUDE FLOAT
);

CREATE OR REPLACE TABLE STATES (
	STATE_CODE NUMBER(38,0),
	STATE_NAME VARCHAR(250),
	REGION VARCHAR(250),
	STATE_GEO VARCHAR(16777216)
);


GRANT USAGE ON SCHEMA LAB_DB.PUBLIC TO ROLE POWERBI_ROLE;
GRANT SELECT ON ALL TABLES IN SCHEMA LAB_DB.PUBLIC TO ROLE POWERBI_ROLE;
```

- - -

**Many Options to Run Commands.**
SQL commands can be executed through the UI (limited), via the Worksheets tab, using our SnowSQL command line tool, a SQL editor of your choice via ODBC/JDBC, or through our Python or Spark connectors.

As mentioned earlier, in this lab we will run operations via pre-written SQL in the worksheet (as opposed to using the UI) to save time.

- - -

### 5.3 Create a File Format, an External Stage and Internal Stage

We are working with structured, comma-delimited data that has already been staged (in Module 3.4) in an Azure Blob Storage container. Before we can use this data, we first need to create an External Stage that specifies the location of our external container. We also need to create a File Format for the comma-delimited data.

NOTE - Ideally, to prevent data egress/transfer costs, you would want to select a staging location from the same region that your Snowflake environment is in.

First we will create an External Stage to the Azure Blob Storage container you created in Module 3.4. We will be using a SAS token (Shared Access Signature) to provide secure access to the container.Replace the YOURACCOUNT and YOURSASTOKEN values with the values you generated in 3.3.5. (Best practice is to use a Storage Integration, instead of a SAS Token, when configuring access to Azure Blob Storage. See the Snowflake Docs for more info here: https://docs.snowflake.com/en/user-guide/data-load-azure-config.html)

```
CREATE OR REPLACE STAGE LAB_DATA_STAGE 
url='azure://YOURACCOUNT.blob.core.windows.net/lab-data'
credentials=(azure_sas_token='YOURSASTOKEN');
```

![Worksheets](assets/image81.png)

Next we will create the File Format that will be used. The CSV data does not have a header and we also require the text “NULL” to be treate as a null value.

```
CREATE OR REPLACE FILE FORMAT CSVNOHEADER
    TYPE = 'CSV'
    FIELD_DELIMITER = ','
    SKIP_HEADER = 0
    NULL_IF = ('NULL');
```

Now we will check that we can see the files in the External Stage by running a LIST command..

```
LIST @LAB_DATA_STAGE;
```

Finally let’s load the Retail Sales data from the Azure Blob Storage container into Snowflake.

Then we will load the data using the COPY command, checking results as we go.

```
COPY INTO CATEGORY FROM @LAB_DATA_STAGE/category/ 
FILE_FORMAT = (FORMAT_NAME = CSVNOHEADER);
```

Let’s look at the data by running a SELECT command.

```
SELECT * FROM CATEGORY LIMIT 100;
```

The results are displayed in the frame below the Worksheet.

![Results](assets/image4.png)

We will load and check the rest of the small tables the same way:

```
COPY INTO CHANNELS FROM @LAB_DATA_STAGE/channels/ 
FILE_FORMAT = (FORMAT_NAME = CSVNOHEADER);
SELECT * FROM CHANNELS LIMIT 100;

COPY INTO DEPARTMENT from @LAB_DATA_STAGE/department/ 
FILE_FORMAT = (FORMAT_NAME = CSVNOHEADER);
SELECT * FROM DEPARTMENT LIMIT 100;

COPY INTO ITEMS from @LAB_DATA_STAGE/items/ 
FILE_FORMAT = (FORMAT_NAME = CSVNOHEADER);
SELECT * FROM ITEMS LIMIT 100;

COPY INTO LOCATIONS from @LAB_DATA_STAGE/locations/ 
FILE_FORMAT = (FORMAT_NAME = CSVNOHEADER);
SELECT * FROM LOCATIONS LIMIT 100;

COPY INTO STATES from @LAB_DATA_STAGE/states/ 
FILE_FORMAT = (FORMAT_NAME = CSVNOHEADER);
SELECT * FROM STATES LIMIT 100;
```

We also have two much larger tables to load. Each of the Sales Orders and Sales Orders Items tables have millions or billions of rows, spread across many source files. This time we will try a sample with out X-SMALL warehouse, see how long it takes, and scale the warehouse up larger if we think it will speed up our data load.

```
LIST @LAB_DATA_STAGE/items_in_sales_orders/;
```

As you can see, there are 200 compressed (GZIP) CSV files of around 100MB each containing the Sales Orders Items data:

![gzips](assets/image13.png)

```
COPY INTO ITEMS_IN_SALES_ORDERS from @LAB_DATA_STAGE/items_in_sales_orders/items_in_sales_orders_0_0_0.csv.gz FILE_FORMAT = (FORMAT_NAME = CSVNOHEADER);
```

![gzips](assets/image8.png)

That took \~20 seconds, and \~9 million rows were loaded. There are still another 199 files and it would take approx 10-15 minutes to load the rest using the existing X-SMALL (1-node) warehouse. Instead, we will scale up our warehouse to an X-LARGE (16 nodes) and load the rest of the data in. It should run much faster!

```
ALTER WAREHOUSE ELT_WH SET WAREHOUSE_SIZE = 'X-LARGE';

COPY INTO ITEMS_IN_SALES_ORDERS from   @LAB_DATA_STAGE/items_in_sales_orders/ 
FILE_FORMAT = (FORMAT_NAME = CSVNOHEADER);
```

Loading the rest of the data took \~45 seconds, which is much faster than 10-15 minutes. Lets also load the Sales Order table using this larger warehouse.

```
COPY INTO SALES_ORDERS from @lab_data_stage/sales_orders/ FILE_FORMAT = (FORMAT_NAME = CSVNOHEADER);
```

Now that we have loaded the two large tables, we can scale our warehouse back down to an X-SMALL as we no longer need the larger warehouse.

```
ALTER WAREHOUSE ELT_WH SET WAREHOUSE_SIZE = 'X-SMALL';
```

Let’s also check how many rows are in each of these large tables:

```
SELECT COUNT(*) AS SALES_ORDERS_COUNT FROM SALES_ORDERS;
```

![count](assets/image97.png)

As you can see, we just loaded around 200 million Sales Orders and 1.8 billion Sales Orders Items - and we did it in a couple of minutes.

- - -

**Snowflake Compute vs Other Warehouses**
Many of the warehouse/compute capabilities we just covered, like being able to create, scale up and out, and auto-suspend/resume warehouses are things that are simple in Snowflake and can be done in seconds. Yet for on-premise data warehouses these capabilities are very difficult (or impossible) to do as they require significant physical hardware, over-provisioning of hardware for workload spikes, significant configuration work, and more challenges. Even other cloud data warehouses cannot scale up and out like Snowflake without significantly more configuration work and time.

- - -

**Warning - Watch Your Spend!**
During or after this lab you should *NOT* do the following without good reason or you may burn through your $400 of free credits more quickly than desired:

* Disable auto-suspend. If auto-suspend is disabled, your warehouses will continue to run and consume credits even when not being utilized.
* Use a warehouse size that is excessive given the workload. The larger the warehouse, the more credits are consumed.

- - -

## Modeling Data for Power BI Reports and Dashboards

For this module, we perform data analysis on the data that was loaded in module 4, and get the data in shape to be accessed in Power BI reports.

It is essential to model your data correctly to achieve the best performance from your Power BI Reports and Dashboards. There are many choices that data professionals can make with respect to data modeling for business intelligence (3NF, denormalized, snowflake schema, or star schema). However the best practice for modeling your data for Power Bi is a Star Schema. Additionally, we want to ensure that we are not loading any unneeded data into Power BI to reduce the amount of data that Power BI needs to scan and scan.

### 6.1 Perform Data Profiling

After loading data in Module 4 you should now have 6 dimension tables (Category, Channels, Department, Items, Locations, and States) and 2 fact tables (Items in Sales Orders and Sales Orders). We see that in the Locations dimension table contains a column named GEO which has a Snowflake Geography data type. Since, at the time of this lab, Power BI does not support this data type, we need an easy way to remove it before loading into Power BI. We also notice two Latitude and two Longitude columns.

![count](assets/image82.png)

While scanning the department table, we notice that there is a duplicate subordinate key value for the Frozen Dinner nd Disposable Cups departments

```
SELECT * FROM DEPARTMENT where department_id = 39;
```

We should check to see if there are other departments that are also duplicated by running a query that will allow us to clearly identify any duplicated department\_id values.

```
SELECT 
  DEPARTMENT_ID
  ,COUNT(*) AS REC_COUNT
FROM PUBLIC.DEPARTMENT
GROUP BY 1
ORDER BY 2 DESC;
```

Analyzing the structure of the tables and their relationships, we notice that if we were to load them into Power BI as-is, the model would be presented to Power BI as a Snowflake schema. These are evident in the relationship between Items to the Category and Department tables and the Location to the States table.

![count](assets/image68.png)

```
SELECT REGION FROM STATES;

SELECT REGION FROM LOCATIONS;
```

![count](assets/image33.png)

Lastly we see that the Sales Orders and Items in Sales Orders tables can be consolidated into a single table. If you consider these two tables as you would a sales receipt this makes sense. For example, when you purchase items from your local grocery store, the cashier would probably never present you with two receipts (one for the order itself and the other for a detailed list of the items that you purchased). Everything would appear on a single, consolidated receipt.

### 6.2 Create Views

Since Power BI sees Snowflake Tables and Views the same way, we will use a view to accomplish the task that we identified in through our data profiling exercise.

For the Locations table we need to execute the following query which merges the Locations and States tables and removes the unnecessarily duplicated Lat and Lon columns:

```
CREATE OR REPLACE VIEW PUBLIC.LOCATION_V AS
SELECT
  L.LOCATION_ID,
  L.COUNTRY,
  L.REGION,
  L.MUNICIPALITY,
  S.STATE_NAME,
  S.STATE_GEO,
  L.LONGITUDE,
  L.LATITUDE
FROM LOCATIONS L
    INNER JOIN STATES S ON L.REGION = S.REGION;
```

For the Items table we add the related Department Name and Category Name from their respective tables, and remove Department ID 39 since we know through our data profiling exercise that the data for this specific Department ID is corrupted.

```
CREATE OR REPLACE VIEW PUBLIC.ITEMS_V AS
SELECT 
  ITEM_ID,
  ITEM_NAME,
  ITEM_PRICE,
  CATEGORY_NAME,
  DEPARTMENT_NAME
FROM ITEMS I
    INNER JOIN DEPARTMENT D ON I.DEPARTMENT_ID = D.DEPARTMENT_ID
    INNER JOIN CATEGORY C ON I.CATEGORY_ID = C.CATEGORY_ID
WHERE I.DEPARTMENT_ID != 39;
```

Lastly, we consolidate the Sales Orders and Items In Sales Orders tables (removing any unneeded columns)

```
CREATE OR REPLACE VIEW PUBLIC.SALES_ORDERS_V AS
SELECT
  S.ITEM_ID,
  S.QUANTITY,
  SO.CHANNEL_CODE,
  SO.LOCATION_ID,
  SO.SALES_DATE,
  S.ORDER_ID
FROM ITEMS_IN_SALES_ORDERS S
    INNER JOIN SALES_ORDERS SO ON S.ORDER_ID = SO.SALES_ORDER_ID;
```

### 6.3 Create Aggrigations

In then next module we will discuss aggregations and their purpose for facilitating big data business intelligence workloads in Power BI, but for now let’s create an additional view to summarize the quantity of items purchased from the SALES \_ORDERS\_V view that we created in the last step.

```
CREATE OR REPLACE VIEW PUBLIC.SALES_ORDERS_V_AGG AS
SELECT
  ITEM_ID,
  CHANNEL_CODE AS CHANNEL_ID,
  LOCATION_ID,
  SUM(QUANTITY) TOTAL_QUANTITY
FROM PUBLIC.SALES_ORDERS_V
GROUP BY
  ITEM_ID,
  CHANNEL_CODE,
  LOCATION_ID;
```

## Developing, Optimizing, and Sharing Power BI Content

To improve the performance of your Direct Query model we suggest that you build a composite model that includes Aggregations in Power BI. In this lesson we will walk you through these steps.

### 7.1 Creating the Direct Query Model in Power BI

Open Power BI Desktop.
Click Get data on the splash screen that appears.

![pbisplash](assets/image48.png)

Type snowflake in the textbox located directly below Get Data when the window opens.

![pbigetdata](assets/image49.png)

Select Snowflake and click the Connect button.

![pbigetdata](assets/image84.png)

The **Snowflake** connector page will appear. Enter your **Server, Warehouse** and click **OK**.

![pbigetdata](assets/image55.png)

You must authenticate to your Snowflake server. Select Snowflake in the left navigation	and enter your **User name** and **Password** and click **OK**.

![pbigetdata](assets/image7.png)

The Navigator will open. Expand your database. If you are following along the database name will be LAB\_DB. Then expand PUBLIC. Check the box next to the following items:

* ITEMS\_V
* LOCATION\_V
* SALES\_ORDER
* CHANNELS

![pbigetdata](assets/image71.png)

Click **Load**

On the **Connection settings** windows select the **Direct Query** radio button and click **OK**.

![pbigetdata](assets/image31.png)

The model will begin to load and the Fields list will appear populated with tables. Similar to the image below:

![pbigetdata](assets/image1.png)

1 Click on **View** in the ribbon and click the item labeled **Performance Analyzer**.

![pbigetdata](assets/image58.png)

2 On the Performance Analyzer windows click Start Recording.

![pbigetdata](assets/image78.png)

Expand SALES\_ORDER\_V and check the box next to QUANTITY. That will take several seconds.

![pbigetdata](assets/image60.png)

Expand QUANTITY in the Performance Analyzer window. Note the times.

![pbigetdata](assets/image14.png)

**Open** the Power BI Desktop file named **DirectQuery.pbit**.
When prompted enter your **Server, Warehouse and Database**. Click **OK**.

![pbigetdata](assets/image28.png)

Once the report loads, repeat steps 1-2.
Click on the page labeled **Overview** and note the timings.

![pbigetdata](assets/image47.png)

This will be the baseline used in our model optimization steps.

![pbigetdata](assets/image57.png)

\*\*Please keep this file open, as it will be used in the next module. \*\*

### 7.2 Creating and Configuring the Composite Model in Power BI

In this module we will begin the optimization process by changing the storage model of several tables. This change will improve the performance of the report slightly.
**Modifying Table Storage Modes**

* Open the Power BI Desktop file named DirectQuery.pbit if it is not already opened.
* Repeat step 7.1.16 if needed.
* Click on the Model icon located in the left navigation section of the report.

![pbigetdata](assets/image16.png)

Select the CHANNELS table.

![channelstable](assets/image9.png)

Locate the **Properties** section, which is to the right of the window.

![channelstable](assets/image2.png)

Expand the **Advanced** section.

![channelstable](assets/image44.png)

Click the **Storage mode** drop down and select **Dual** from the list of available choices.

![channelstable](assets/image72.png)

Repeat the 3 steps above for the **ITEMS\_V** and **LOCATION\_V** tables.
Click the **Report** icon located in the navigation section.

Click the **Refresh visuals** button.

![channelstable](assets/image62.png)

Note the speed of the **Select State** and **Select Category** items. Much faster!

![channelstable](assets/image87.png)

**Please keep this file open, as it will be used in the next module.**

### 7.3 Configuring Aggregation in Power BI


In the final section, we will be adding an additional table to the model that will complete the optimization of the report. 
- If you closed the file from the previous module, open the **Composite.pbit** file and enter the required information when you are prompted. Refer to earlier steps for additional information. 

- Click **Home** in the ribbon. 


![channelstable](assets/image73.png)

Click the drop-down arrow below the **Get data** icon located in the **Data** section of the home ribbon.

![channelstable](assets/image80.png)

Select **More** from the list of available choices.

![channelstable](assets/image40.png)

Type **snowflake** in the textbox located directly below **Get Data** when the window opens.

![channelstable](assets/image49.png)

Select **Snowflake** and click the **Connect** button.

![channelstable](assets/image84.png)

The **Snowflake** connector page will appear. Enter your **Server, Warehouse** and click **OK**.

![channelstable](assets/image55.png)


**Note:**  This screen may not appear. You must authenticate to your Snowflake server. 
Select Snowflake in the left navigation	and enter your User name and Password and click OK. 


![channelstable](assets/image7.png)

The Navigator will open. Expand your database. If you are following along the database name will be **LAB\_DB**. Then expand **PUBLIC**. Check he box next to **SALES\_ORDERS\_V\_AGG** and click the Load button.

![channelstable](assets/image61.png)

Select the **Import** radio button on the Connection settings window that appears.
![channelstable](assets/image83.png)

Click on the **Model** icon located in the left navigation section.
Ensure that **Home** is selected, locate the Relationships section, and click the Manage Relationships icon and the corresponding window will open.
Click the **New** button.

![channelstable](assets/image86.png)

The **Create Relationship** window will open. Select **ITEMS\_V** in the upper drop-down list and **SALES\_ORDERS\_V\_AGG** in the lower. Power BI should automatically select the **ITEM\_ID** column for both tables. If not, select both. Your window should resemble the following:

![channelstable](assets/image17.png)

Click **OK**.

Repeat the two steps above this time selecting **CHANNELS** and **SALES\_ORDERS\_V\_AGG**. Power BI should automatically select **CHANNEL\_ID** for both tables. If not, do so and click OK and click Close.

Locate the **SALES\_ORDERS\_V\_AGG** and click the **ellipses** that is in the top right corner.

![channelstable](assets/image15.png)

Click it and select **Manage aggregations** from menu that appears.

![channelstable](assets/image67.png)

Click the drop-down in the **TOTAL\_QUANTITY** row and select **Sum** from the list of available choices. In the same row, move to the **DETAIL TABLE** column and select **SALES\_ORDERS\_V** from the drop-down. Finally, move to the **DETAIL COLUMN** column and select **QUANTITY** from the drop-down.
Your window should resemble the following:

![channelstable](assets/image52.png)

Click **Apply all**.
Go back to the report view, enable the **Performance Analyzer**, start recording and refresh the visuals.

**Note:** Most visuals render in less than a second beside the **Items Order by Location**.

![channelstable](assets/image70.png)

Expand that item and inspect the results. There should be a **Direct query** item. This is an indication that the aggregation was not used.

![channelstable](assets/image95.png)  

To solve this, we need to identify why the DAX query is not using the Aggregation. 
To do this, we are going to use DAX Studio. Ensure that you have this installed on your machine.

To launch **DAX Studio**, click **External Tools** in the ribbon and click **DAX Studio**.

![channelstable](assets/image56.png)

Once **DAX Studio** opens, click **Home** in the ribbon. Click **All Queries** located in the Traces section.

![channelstable](assets/image89.png)

Click the **All Queries** tab located at the bottom of the windows.

![channelstable](assets/image38.png)

Go back to Power BI and ensure that the **Performance Analyzer** is recording. Hover over the **Map** visual (**Items Order by Location**). Click the **Analyze this visual** icon. It will be the first in the list of icon in the top right corner.

![channelstable](assets/image24.png)

Back in **DAX Studio**, you will see a new row in the **All Queries** pane.

![channelstable](assets/image59.png)

Double-click the row and the full DAX Query will appear in the DAX window.

![channelstable](assets/image79.png)

Click the **All Queries** icon in the Traces section. This will turn off the trace.

Click the **Server Timing** icon in the Traces section.

![channelstable](assets/image51.png)

Locate the **Query** section and click the **Run** button.

![channelstable](assets/image43.png)


Click the **Server Timings** tab located at the bottom of the windows. You will see the results of the query execution. Click the row that contains  \<attemptFailed\> in the Query column. 


![channelstable](assets/image5.png)

With that item select a new window will appear to the right. Click the drop-down arrow located to the left of **Details**. You may need to resize the window to view all the details.

![channelstable](assets/image12.png)

From these details, we can identify why the query didn’t use the aggregation. According to the information provided, our model is missing a mapping to the **LOCATION\_V[LONGITUDE]** column.

There are a few options to fix this. Go to the Model view in Power BI and create a relationship between the **LOCATION\_V** table and the **SALES\_ORDER\_V\_AGG** table.

Rerun the query and DAX studio with Server Timings on. Review, the finds when the execution completes. The results should resemble the following:

![channelstable](assets/image90.png)

If you rerun the report in Power BI, every visual should run quickly. Just like that your report it optimized!
## Summary & Next Steps  

This lab was designed as a hands-on introduction to Snowflake and Power BI to simultaneously teach best practices on how to use them together in an effective manner. 

We encourage you to continue with your free Snowflake trial by loading in your own sample or production data and by using some of the more advanced capabilities of Snowflake not covered in this lab. 

There are several ways Snowflake can help you with this:


- At the very top of the UI click on the “Partner Connect” icon to get access to trial/free ETL and BI tools to help you get more data into Snowflake and then analyze it
- Read the “Definitive Guide to Maximizing Your Free Trial” document at:
  [https://www.snowflake.com/test-driving-snowflake-the-definitive-guide-to-maximizing-your-free-trial/](https://www.snowflake.com/test-driving-snowflake-the-definitive-guide-to-maximizing-your-free-trial/)
- Attend a Snowflake virtual or in-person event to learn more about our capabilities and how customers use us  [https://www.snowflake.com/about/events/](https://www.snowflake.com/about/events/)
- Contact Sales to learn more [https://www.snowflake.com/free-trial-contact-sales/](https://www.snowflake.com/free-trial-contact-sales/)

We also encourage you to continue to explore the capabilities of Power BI. 



### Resetting Your Environment

#### **Resetting your Snowflake environment by running the SQL commands in the Worksheet:**
```
USE ROLE SYSADMIN;
DROP DATABASE IF EXISTS LAB_DB;
USE ROLE ACCOUNTADMIN;
DROP WAREHOUSE IF EXISTS ELT_WH;
DROP WAREHOUSE IF EXISTS POWERBI_WH;
```
#### **Resetting Your Azure Environment:**  

To avoid incurring charges for the Azure Blob Storage container that was deployed for the lab you will need to remove the services following these steps:  
 Delete the resource group that was created for the lab  

 Go to the Azure Portal and select “Resource Groups” from the menu.  

 Click on the resource group you created for this lab - e.g. “snowflake\_powerbi\_lab\_rg”  

 Click on “Delete resource group” and type the name in the confirmation box.  

![channelstable](assets/image6.png) 

<|MERGE_RESOLUTION|>--- conflicted
+++ resolved
@@ -150,10 +150,7 @@
 * Load the lab data files into the storage account from github - via azure shell
 * (optional) Connect Azure Storage Explorer to the storage account to browse files
 
-<<<<<<< HEAD
-
-=======
->>>>>>> 0ab91c4e
+
 
 ### 4.1 Create a blob storage account
 
