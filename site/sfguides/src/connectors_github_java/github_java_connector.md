author: Maciej Bukalo
id: connectors_github_java
summary: Overview of building Snowflake native connectors using Java snowpark and Native Apps. Example connector connects to GitHub issues API. 
categories: connectors,solution-examples,partner-integrations
environments: web
status: Published
feedback link: https://github.com/Snowflake-Labs/sfguides/issues
tags: Connectors, Native Apps, External connectivity

<<<<<<< HEAD
# Native Connector - Java (Pull Based)

=======
>>>>>>> 2429f772
## Overview
Duration: 1

In this tutorial you will learn how to build native Snowflake connectors. This example uses GitHub issues API as the source
of the data. In the next steps we will cover what constitutes a connector, how to build and deploy it and how to build
an application UI using Streamlit.

## Prerequisites
Duration: 1

- Basic knowledge of [Snowflake Native Apps](https://docs.snowflake.com/en/developer-guide/native-apps/native-apps-about)
- Basic knowledge of Java
- Snowflake user with `accountadmin` role
- GitHub account with [access token](https://docs.github.com/en/authentication/keeping-your-account-and-data-secure/creating-a-personal-access-token)
- macOS or Linux machine to build a project and run deployment scripts

## You will learn
Duration: 1

- How to build a native connector
- How to achieve external connectivity
- How to use secrets

## Prepare your local environment
Duration: 5

- Install Java 11
- Install [snowsql](https://docs.snowflake.com/en/user-guide/snowsql)
- Configure snowsql to allow using [variables](https://docs.snowflake.com/en/user-guide/snowsql-use#enabling-variable-substitution) (`variable_substitution = True`)
- Configure snowsql to [exit on first error](https://docs.snowflake.com/en/user-guide/snowsql-config#exit-on-error) (`exit_on_error = True`)
- Clone the [connectors-native-sdk repository](https://github.com/Snowflake-Labs/connectors-native-sdk) and go to `./examples/example-github-java-connector`

## Connector overview
Duration: 2

The native connector is built using only Snowflake primitives. The business logic is written in Java using
[Snowpark library](https://docs.snowflake.com/en/developer-guide/snowpark/java/index)
and encapsulated in [stored procedures](https://docs.snowflake.com/en/sql-reference/stored-procedures-java).
The procedures constitute the interface of the connector.

To facilitate recurring ingestion of the resources the connector uses [task](https://docs.snowflake.com/en/user-guide/tasks-intro) on configurable schedule.

The connector consists of the following elements:
- schemas
    - `PUBLIC` - versioned, used to store all the public procedures
    - `STATE` - stateful, used for all the stateful objects like tables
    - `TASKS` - stateful, used for the tasks
- tables
    - `STATE.APP_CONFIGURATION` - application configuration (details will be covered in next steps)
    - `STATE.RESOURCE_CONFIGURATION` - resource configuration (details will be covered in next steps)
    - `STATE.APP_STATE` - application state (details will be covered in next steps)
- procedures
    - `PUBLIC.PROVISION_CONNECTOR` - configures the connector
    - `PUBLIC.ENABLE_RESOURCE` - enables a repository for the ingestion
    - `PUBLIC.INGEST_DATA` - used by the tasks running the ingestion

Only selected objects will be visible to customer who installed the app. See: [docs](https://docs.snowflake.com/en/developer-guide/native-apps/creating-setup-script#visibility-of-objects-created-in-the-setup-script-to-consumers).

## Project structure
Duration: 3

Let's take a look at the structure of this connector.
```text
├── Makefile
├── README.md
├── example-github-connector-java-module
│    ├── build.gradle
│    └── src
│        ├── main
│        └── test
├── integration-test
├── java-module
├── manifest.yml
├── scripts
├── setup.sql
├── sf_build.sh
└── streamlit_app.py
```
### Example Java module

The `example-github-connector-java-module/src/main` is a Java program containing all the execution
logic of the connector. This program
is separated into four modules:

- `api` a package that contains definitions of all the user facing procedures
- `application` a package that includes the application constants
- `common` a package that includes reusable elements
- `ingestion` a package that contains the ingestion logic (external connectivity with GitHub)

### Integration tests
Basic example of application workflow containing building, deploying and installing application on test environment.

### Streamlit dashboard

Additionally, the connector has a UI build in Streamlit. The Streamlit dashboard is defined
in `streamlit_app.py` file.
Thanks to it the connector can be configured and monitored using Streamlit in Snowflake.
Additionally, some privileges required by the application can be requested through a pop-up in Streamlit.

### setup.sql script

[Setup script](https://docs.snowflake.com/en/developer-guide/native-apps/creating-setup-script) defines objects which are created and needed inside the application.
This includes procedures, schemas, tables etc.

### manifest.yml file

Manifest file is required by the Native Apps framework. This file specifies properties of an application.
Privileges and references required by the application can be
specified inside the manifest file. For more information check [manifest docs](https://docs.snowflake.com/en/developer-guide/native-apps/creating-manifest) 
and [requesting privileges docs](https://docs.snowflake.com/en/developer-guide/native-apps/requesting-about).

## Connector configuration
Duration: 3

The connector configuration is split into two domains:
- connector level configuration
- resource level configuration

### Configuring connector
Connector level configuration lives in the `STATE.APP_CONFIGURATION` table. This table is meant to keep information
like API integration name used by the connector and secret name used for authentication in GitHub.

The table is a key-value table.

### Ingestion resource configuration
Next to the global configuration the connector also stores a configuration for every enabled resource. In case of this example
a single resource is represented as `org_name/repo_name`.

The table is a key-value table.

## Connector state
Duration: 2

Apart from configuration table, the connector uses `STATE.APP_STATE` table to persist a state of any
ongoing ingestion.

The state table is a key-value table with an additional timestamp column. To improve the performance
the table is an append only table.
This means that creating or updating a value inserts a new row into the table. Reading a key is done
by retrieving the
newest row with the given key.

## External access
Duration: 2

Data from GitHub is ingested using [external access](https://docs.snowflake.com/en/developer-guide/external-network-access/external-network-access-overview) capabilities of Snowflake.

### Direct external access

[Direct external access](https://docs.snowflake.com/en/developer-guide/external-network-access/external-network-access-overview) is a public preview feature of Snowflake.

## Application logs
Duration: 2

Example application logs various operations during runtime. By default, those logs are not stored anywhere. To enable log storing please refer to [enable loging](https://other-docs.snowflake.com/en/native-apps/consumer-enable-logging) documentation.

## Ingestion logic
Duration: 2

When a repository is enabled the following objects are created:
- a sink table for raw data ingested from GitHub API
- a view over sink table that flattens the raw JSON data
- a task responsible for ingestion

The task runs every 30 minutes and every repository has a dedicated task.

The ingestion task calls `INGEST_DATA` procedure which does the following:
1. reads the GitHub Token from secret
2. sends a request to GitHub issues API with authorization headers
3. merges fetched data into sink table
4. checks for a next page link in the response headers
5. if the link is present it repeats the steps from 2 onward
6. if the link is not present the procedure exits

In this approach all the data for a given repository is fetched every time. The data is merged, meaning that
the new records are added, while the changed records are updated in the sink table.

## Build the connector
Duration: 3

As we have learnt in previous sections the project consists of the three main components:
- code module
- manifest.yml
- setup.sql

All of those components have to be uploaded to Snowflake prior to creating the app.

### Overview
Build step for the app consist of:
1. Creating jar artifact
2. Creating a new `sf_build` directory on the local machine
3. Copying of the `jar file` to the `sf_build` folder
4. Copying of the `manifest.yml` to the `sf_build` folder
5. Copying of the `install.sql` to the `sf_build` folder
6. Copying of the `streamlit_app.py` to the `sf_build` folder

The `sf_build` directory serves as the source of truth about the app definition and its content.

### Building
To build the connector execute a convenience script:
```sh
make build
```

Once the `sf_build` folder is created you can follow to the next step where we will deploy the connector.

## Deploy the connector
Duration: 3

In this step we will deploy the connector to a Snowflake account.

### Overview

Deployment step consists of:
1. Creating a database and stage for app artifacts
2. Uploading the `sf_build` contents to the newly created stage
3. Creating an application package using the data from the stage

### Connection and app setup

This quickstart uses some convenience scripts for running necessary commands. Those scripts use [snowsql](https://docs.snowflake.com/en/user-guide/snowsql).
Before proceeding you need to configure snowsql connection to your Snowflake account.

1. Configure snowsql connection according to the [documentation](https://docs.snowflake.com/en/user-guide/snowsql-start#using-named-connections).
2. Export the name of your connection in the terminal `export CONNECTION=<your connection name>`
3. Adjust values for APP_NAME, APP_VERSION, STAGE_DB, STAGE_NAME, WAREHOUSE in the `Makefile` script. Those values
   will be used by all the scripts used in this quickstart.

### Deploy the app
To deploy the connector execute a convenience script:
```sh
make deploy
```

Now an application package should be created on your account, and you can follow to the next step where
you will create a new instance of the connector.

## Installing the connector
Duration: 5

In this step you will install the connector. The installation is encapsulated in a convenience script.

### Creating external access integration and secrets

In order to  access external resources the connector requires 3 objects to be configured:
- [network rule](https://docs.snowflake.com/en/LIMITEDACCESS/creating-using-external-network-access#label-creating-using-external-access-integration-network-rule)
- [secrets](https://docs.snowflake.com/en/sql-reference/sql/create-secret)
- [external access integration](https://docs.snowflake.com/en/LIMITEDACCESS/create-external-access-integration)

The script will run commands like the following ones to bootstrap all necessary objects:

```snowflake
CREATE DATABASE GITHUB_SECRETS;

CREATE OR REPLACE NETWORK RULE GH_RULE
MODE = EGRESS
TYPE = HOST_PORT
VALUE_LIST=('api.github.com:443');

CREATE OR REPLACE SECRET $SECRET_NAME TYPE=GENERIC_STRING SECRET_STRING='< PASTE API TOKEN >';

SET CREATE_INTEGRATION = 'CREATE OR REPLACE EXTERNAL ACCESS INTEGRATION ' || $INTEGRATION_NAME || '
ALLOWED_NETWORK_RULES = (GH_RULE)
ALLOWED_AUTHENTICATION_SECRETS = (''' || $SECRET_NAME || ''')
ENABLED = TRUE';
```

### Granting privileges to the application

The script will grant some of the required privileges to the application. 
The rest of the privileges will be requested later through the Streamlit pop-up.
The application requires the following privileges:
- usage on the external access integration you created in the previous step
- usage on the database and the schema with the secrets
- read on the secret itself

This translates to queries like those:
```snowflake
GRANT USAGE ON INTEGRATION IDENTIFIER($INTEGRATION_NAME) TO APPLICATION IDENTIFIER($APP_INSTANCE_NAME);

GRANT USAGE ON DATABASE IDENTIFIER($SECRETS_DB) TO APPLICATION IDENTIFIER($APP_INSTANCE_NAME);
GRANT USAGE ON SCHEMA IDENTIFIER($SECRETS_SCHEMA)  TO APPLICATION IDENTIFIER($APP_INSTANCE_NAME);
GRANT READ ON SECRET IDENTIFIER($SECRET_NAME) TO APPLICATION IDENTIFIER($APP_INSTANCE_NAME);
```

The following privileges will be granted using pop-ups inside Streamlit:
- `create database` to create destination database
- `execute task` to create and run ingestion tasks
- `usage on warehouse` that will be used by the connector

### Running the installation script

To install the connector using the convenience script run the following:
```shell
export GITHUB_TOKEN=<your secret token>
make install
```

## Configuring the connector
Duration: 5

To start the data ingestion you need to configure the connector. To do this go to the Apps tab inside Snowflake and select your connector.

![apps.png](assets/apps.png)

### Grant privileges
When your connector is loaded by Streamlit a pop-up will be displayed. It will always be displayed at the start of the application,
as long as any of the privileges are missing.

![privileges1.png](assets/privileges1.png)

Currently, there is a bug related to granting privileges. After granting privileges we need to refresh the web page in the browser to make them visible.
If we skip that, we will see an error during enabling ingestion, saying that we don't have permission to run tasks.

After granting privileges - refresh the page.

### Configure the connector

First you need to specify what database should be used for storing the ingested data. This database will be created,
it should have a name that is not used by any other database. Furthermore, a secret and integration that should be
used by the connector need to be specified. Use names of the objects you created previously. 
Names of the objects will be visible in the execution log of the convenience scripts run in the previous steps.
By default, created values are the following:
- Secret name: `{APP_NAME}_SECRETS.PUBLIC.GITHUB_TOKEN>`
- Integration name: `GITHUB_INTEGRATION`

Please note that the grey values visible in the form are just tooltips and are not used as the default values.

![configuration1.png](assets/configuration1.png)

### Warehouse privilege
After pressing the `Configure` button another pop-up will be displayed. It requires the user to choose a warehouse that will
be used to schedule the ingestion task. Granting this privilege is necessary for the connector to work properly.

![privileges2.png](assets/privileges2.png)

After granting privileges - refresh the page.

### Enable data ingestion

Next you can enable a repository for ingestion. You can try `Snowflake-Labs/sfquickstarts`. Put `Snowflake-Labs` as an organization name
and `sfquickstarts` as a repository name in the form marked red in the below picture. Once `Start ingestion` button is pressed
a task will be scheduled and the ingestion will start. Configured repository will be visible in the table below the form.
More than one repository can be configured.

![configuration1.png](assets/configuration2.png)

### Monitor the ingestion

Once the ingestion is started you can monitor its state using state and data preview tabs. It might take some time before
any data is visible. If multiple repositories were configured,
the visible data can be changed using the selection box.

![state.png](assets/state.png)

![data.png](assets/data.png)<|MERGE_RESOLUTION|>--- conflicted
+++ resolved
@@ -7,11 +7,8 @@
 feedback link: https://github.com/Snowflake-Labs/sfguides/issues
 tags: Connectors, Native Apps, External connectivity
 
-<<<<<<< HEAD
 # Native Connector - Java (Pull Based)
 
-=======
->>>>>>> 2429f772
 ## Overview
 Duration: 1
 
